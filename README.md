# Eth2 Beacon Chain Explorer

The explorer provides a comprehensive and easy to use interface for the upcoming Eth2 beacon chain. It makes it easy to view proposed blocks, follow attestations and monitor your staking activity.

## About
<<<<<<< HEAD
The explorer is built using golang und utilizes a PostgreSQL database for storing and indexing data. In order to avoid the situation we currently have with the Eth1 chain where closed source block explorers dominate the market we decided to make our explorer open source and available for everybody. We d run an production instance of the explorer at [beaconcha.in](beaconcha.in).
=======

The explorer is built using golang and utilizes a PostgreSQL database for storing and indexing data. In order to avoid the situation we currently have with the Eth1 chain where closed source block explorers dominate the market we decided to make our explorer open source and available for everybody. We do run our own production instance of the explorer available at [beaconcha.in](beaconcha.in).
>>>>>>> f03e40d3

**Warning:** The explorer is still under heavy active development. More or less everything might change without prior notice and we cannot guarantee any backwards compatibility for now. Once the eth2 ecosystem matures we will be able to provide stronger grantees about the updatability of the explorer.

## Features

- Index page
  - Basic chain statistics (current epoch, current slot, active validators, pending validators, staked ether)
  - Information on the 20 most recent blocks (epoch, slot, time, proposer, hash, number of attestations, deposits, slahsings and voluntary exits)
- Epochs page
  - Pageable tabular view of all epochs (epoch, time, blocks, attestations, slashings, exits, finalization status, voting statistics)
- Blocks page
  - Pageable tabular view of all blocks (epoch, time, proposer, hash, attestations, slashings, exits)
- Block page
  - Basic block info (epoch, slot, status, time, proposer, root hash, parent hash, state root hash, signature, randao reveal, graffiti, eth1 data)
  - List of attestations included in the block
  - List of deposits included in the block
- Validators page
  - Pageable tabular view of all pending, active and ejected validators
- Validator page
  - Basic validator info (index, current balance, current effective balance, status, slashed, active since, exited on)
  - Historic balance evolution chart
  - List of proposed blocks

## ToDo

- Show blocks that were not proposed by their assigned validators
- Show included validators for each attestation
- Add chain statistic charts
- Improve design, move away from stock bootstrap 4
- Use a proper open source charting library
- Come up with a smarter exporter logic (the current logic is stupid as it simply dumps the contents of the RPC calls into the database without doing any pre-aggregation or cleanups)

## Getting started

We currently do not provide any pre-built binaries of the explorer

- Download the latest version of the Prysm beacon chain client and start it with the `--archive` flag set
- Wait till the client finishes the initial sync
- Setup a PostgreSQL DB and import the `tables.sql` file from the root of this repository
- Install go version 1.13 or higher
- Clone the repository and run `make all` to build the indexer and front-end binaries
- Copy the config-example.yml file an adapt it to your environment
- Start the explorer binary and pass the path to the config file as argument

## Commercial usage

The explorer uses Highsoft charts which are not free for commercial and governmental use. If you plan to use the explorer for commercial purposes you currently need to purchase an appropriate HighSoft license.
We are planning to switch out the Highsoft chart library with a less restrictive charting library (suggestions are welcome).<|MERGE_RESOLUTION|>--- conflicted
+++ resolved
@@ -3,12 +3,7 @@
 The explorer provides a comprehensive and easy to use interface for the upcoming Eth2 beacon chain. It makes it easy to view proposed blocks, follow attestations and monitor your staking activity.
 
 ## About
-<<<<<<< HEAD
 The explorer is built using golang und utilizes a PostgreSQL database for storing and indexing data. In order to avoid the situation we currently have with the Eth1 chain where closed source block explorers dominate the market we decided to make our explorer open source and available for everybody. We d run an production instance of the explorer at [beaconcha.in](beaconcha.in).
-=======
-
-The explorer is built using golang and utilizes a PostgreSQL database for storing and indexing data. In order to avoid the situation we currently have with the Eth1 chain where closed source block explorers dominate the market we decided to make our explorer open source and available for everybody. We do run our own production instance of the explorer available at [beaconcha.in](beaconcha.in).
->>>>>>> f03e40d3
 
 **Warning:** The explorer is still under heavy active development. More or less everything might change without prior notice and we cannot guarantee any backwards compatibility for now. Once the eth2 ecosystem matures we will be able to provide stronger grantees about the updatability of the explorer.
 
