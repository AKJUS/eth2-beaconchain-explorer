--- conflicted
+++ resolved
@@ -46,11 +46,7 @@
 
 func main() {
 	configPath := flag.String("config", "config/default.config.yml", "Path to the config file")
-<<<<<<< HEAD
-	flag.StringVar(&opts.Command, "command", "", "command to run, available: updateAPIKey, applyDbSchema, epoch-export, debug-rewards, clear-bigtable, index-old-eth1-blocks, historic-prices-export")
-=======
-	flag.StringVar(&opts.Command, "command", "", "command to run, available: updateAPIKey, applyDbSchema, epoch-export, debug-rewards, clear-bigtable, index-old-eth1-blocks, update-aggregation-bits")
->>>>>>> ca1a07e0
+	flag.StringVar(&opts.Command, "command", "", "command to run, available: updateAPIKey, applyDbSchema, epoch-export, debug-rewards, clear-bigtable, index-old-eth1-blocks, update-aggregation-bits, historic-prices-export")
 	flag.Uint64Var(&opts.StartEpoch, "start-epoch", 0, "start epoch")
 	flag.Uint64Var(&opts.EndEpoch, "end-epoch", 0, "end epoch")
 	flag.Uint64Var(&opts.User, "user", 0, "user id")
@@ -164,7 +160,8 @@
 		ClearBigtable(opts.Family, opts.Key, opts.DryRun, bt)
 	case "index-old-eth1-blocks":
 		IndexOldEth1Blocks(opts.StartBlock, opts.EndBlock, opts.BatchSize, opts.DataConcurrency, opts.Transformers, bt)
-<<<<<<< HEAD
+	case "update-aggregation-bits":
+		updateAggreationBits(rpcClient, opts.StartEpoch, opts.EndEpoch, opts.DataConcurrency)
 	case "historic-prices-export":
 		for day := opts.StartDay; day <= opts.EndDay; day++ {
 			err = services.WriteHistoricPricesForDay(int64(day))
@@ -173,10 +170,6 @@
 				break
 			}
 		}
-=======
-	case "update-aggregation-bits":
-		updateAggreationBits(rpcClient, opts.StartEpoch, opts.EndEpoch, opts.DataConcurrency)
->>>>>>> ca1a07e0
 	default:
 		utils.LogFatal(nil, "unknown command", 0)
 	}
