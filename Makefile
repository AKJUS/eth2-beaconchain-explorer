GITCOMMIT=`git describe --always`
VERSION=$$(git describe 2>/dev/null || echo "0.0.0-${GITCOMMIT}")
GITDATE=`TZ=UTC git show -s --date=iso-strict-local --format=%cd HEAD`
BUILDDATE=`date -u +"%Y-%m-%dT%H:%M:%S%:z"`
PACKAGE=eth2-exporter
LDFLAGS="-X ${PACKAGE}/version.Version=${VERSION} -X ${PACKAGE}/version.BuildDate=${BUILDDATE} -X ${PACKAGE}/version.GitCommit=${GITCOMMIT} -X ${PACKAGE}/version.GitDate=${GITDATE}"

all: explorer stats

lint:
	golint ./...

test:
	go test -tags=blst_enabled ./...

explorer:
	rm -rf bin/
	mkdir -p bin/
	cp -r templates bin/
	go run cmd/bundle/main.go
	cp -r static/ bin/static
	cp -r locales/ bin/
	cp -r config/ bin/config
<<<<<<< HEAD
	go get github.com/swaggo/swag/cmd/swag@v1.7.4 && swag init -g handlers/api.go
=======
	go install github.com/swaggo/swag/cmd/swag@v1.7.4 && swag init --parseDependency --parseInternal --parseDepth 1 -g handlers/api.go
>>>>>>> 67397a1f
	go build --ldflags=${LDFLAGS} -o bin/explorer cmd/explorer/main.go

chartshotter:
	go build --ldflags=${LDFLAGS} -o bin/chartshotter cmd/chartshotter/main.go

stats:
	go build --ldflags=${LDFLAGS} -o bin/statistics cmd/statistics/main.go<|MERGE_RESOLUTION|>--- conflicted
+++ resolved
@@ -21,11 +21,7 @@
 	cp -r static/ bin/static
 	cp -r locales/ bin/
 	cp -r config/ bin/config
-<<<<<<< HEAD
-	go get github.com/swaggo/swag/cmd/swag@v1.7.4 && swag init -g handlers/api.go
-=======
 	go install github.com/swaggo/swag/cmd/swag@v1.7.4 && swag init --parseDependency --parseInternal --parseDepth 1 -g handlers/api.go
->>>>>>> 67397a1f
 	go build --ldflags=${LDFLAGS} -o bin/explorer cmd/explorer/main.go
 
 chartshotter:
