package utils

import (
	"bufio"
	"bytes"
	"context"
	securerand "crypto/rand"
	"crypto/sha256"
	"database/sql"
	"encoding/base64"
	"encoding/hex"
	"encoding/json"
	"errors"
	"eth2-exporter/config"
	"eth2-exporter/price"
	"eth2-exporter/types"
	"fmt"
	"html/template"
	"image/color"
	"io"
	"log"
	"math"
	"math/big"
	"net/http"
	"net/url"
	"os"
	"os/signal"
	"path/filepath"
	"regexp"
	"runtime"
	"sort"
	"strconv"
	"strings"
	"time"
	"unicode/utf8"

	"golang.org/x/text/cases"
	"golang.org/x/text/language"
	"golang.org/x/text/message"
	"gopkg.in/yaml.v3"

	"github.com/asaskevich/govalidator"
	"github.com/carlmjohnson/requests"
	"github.com/ethereum/go-ethereum/accounts/abi"
	"github.com/ethereum/go-ethereum/common/hexutil"
	"github.com/ethereum/go-ethereum/params"
	"github.com/kataras/i18n"
	"github.com/kelseyhightower/envconfig"
	"github.com/lib/pq"
	"github.com/mvdan/xurls"
	"github.com/prysmaticlabs/prysm/v3/beacon-chain/core/signing"
	prysm_params "github.com/prysmaticlabs/prysm/v3/config/params"
	"github.com/shopspring/decimal"
	"github.com/sirupsen/logrus"
	"github.com/skip2/go-qrcode"
)

// Config is the globally accessible configuration
var Config *types.Config

var ErrRateLimit = errors.New("## RATE LIMIT ##")

var localiser *i18n.I18n

// making sure language files are loaded only once
func getLocaliser() *i18n.I18n {
	if localiser == nil {
		localiser, err := i18n.New(i18n.Glob("locales/*/*"), "en-US", "ru-RU")
		if err != nil {
			log.Println(err)
		}
		return localiser
	}
	return localiser
}

var HashLikeRegex = regexp.MustCompile(`^[0-9a-fA-F]{0,96}$`)

// GetTemplateFuncs will get the template functions
func GetTemplateFuncs() template.FuncMap {
	return template.FuncMap{
		"includeHTML":                             IncludeHTML,
		"includeSvg":                              IncludeSvg,
		"formatHTML":                              FormatMessageToHtml,
		"formatBalance":                           FormatBalance,
		"formatNotificationChannel":               FormatNotificationChannel,
		"formatBalanceSql":                        FormatBalanceSql,
		"formatCurrentBalance":                    FormatCurrentBalance,
		"formatCurrency":                          FormatCurrency,
		"formatElCurrency":                        FormatElCurrency,
		"formatClCurrency":                        FormatClCurrency,
		"formatEffectiveBalance":                  FormatEffectiveBalance,
		"formatBlockStatus":                       FormatBlockStatus,
		"formatBlockSlot":                         FormatBlockSlot,
		"formatSlotToTimestamp":                   FormatSlotToTimestamp,
		"formatDepositAmount":                     FormatDepositAmount,
		"formatEpoch":                             FormatEpoch,
		"fixAddressCasing":                        FixAddressCasing,
		"formatAddressLong":                       FormatAddressLong,
		"formatHashLong":                          FormatHashLong,
		"formatEth1Block":                         FormatEth1Block,
		"formatEth1BlockHash":                     FormatEth1BlockHash,
		"formatEth1Address":                       FormatEth1Address,
		"formatEth1AddressStringLowerCase":        FormatEth1AddressStringLowerCase,
		"formatEth1TxHash":                        FormatEth1TxHash,
		"formatGraffiti":                          FormatGraffiti,
		"formatHash":                              FormatHash,
		"formatWithdawalCredentials":              FormatWithdawalCredentials,
		"formatAddressToWithdrawalCredentials":    FormatAddressToWithdrawalCredentials,
		"formatBitlist":                           FormatBitlist,
		"formatBitvectorValidators":               formatBitvectorValidators,
		"formatParticipation":                     FormatParticipation,
		"formatIncome":                            FormatIncome,
		"formatIncomeSql":                         FormatIncomeSql,
		"formatSqlInt64":                          FormatSqlInt64,
		"formatValidator":                         FormatValidator,
		"formatValidatorWithName":                 FormatValidatorWithName,
		"formatValidatorInt64":                    FormatValidatorInt64,
		"formatValidatorStatus":                   FormatValidatorStatus,
		"formatPercentage":                        FormatPercentage,
		"formatPercentageWithPrecision":           FormatPercentageWithPrecision,
		"formatPercentageWithGPrecision":          FormatPercentageWithGPrecision,
		"formatPercentageColoredEmoji":            FormatPercentageColoredEmoji,
		"formatPublicKey":                         FormatPublicKey,
		"formatSlashedValidator":                  FormatSlashedValidator,
		"formatSlashedValidatorInt64":             FormatSlashedValidatorInt64,
		"formatTimestamp":                         FormatTimestamp,
		"formatTsWithoutTooltip":                  FormatTsWithoutTooltip,
		"formatValidatorName":                     FormatValidatorName,
		"formatAttestationInclusionEffectiveness": FormatAttestationInclusionEffectiveness,
		"formatValidatorTags":                     FormatValidatorTags,
		"formatValidatorTag":                      FormatValidatorTag,
		"formatRPL":                               FormatRPL,
		"formatETH":                               FormatETH,
		"formatFloat":                             FormatFloat,
		"formatAmount":                            FormatAmount,
<<<<<<< HEAD
=======
		"formatExchangedAmount":                   FormatExchangedAmount,
		"formatBytes":                             FormatBytes,
		"formatBlobVersionedHash":                 FormatBlobVersionedHash,
>>>>>>> a073dfe6
		"formatBigAmount":                         FormatBigAmount,
		"formatBytesAmount":                       FormatBytesAmount,
		"formatYesNo":                             FormatYesNo,
		"formatAmountFormatted":                   FormatAmountFormatted,
		"formatAddressAsLink":                     FormatAddressAsLink,
		"formatBuilder":                           FormatBuilder,
		"formatDifficulty":                        FormatDifficulty,
		"getCurrencyLabel":                        price.GetCurrencyLabel,
		"config":                                  func() *types.Config { return Config },
		"epochOfSlot":                             EpochOfSlot,
		"dayToTime":                               DayToTime,
		"contains":                                strings.Contains,
		"roundDecimals":                           RoundDecimals,
		"bigIntCmp":                               func(i *big.Int, j int) int { return i.Cmp(big.NewInt(int64(j))) },
		"mod":                                     func(i, j int) bool { return i%j == 0 },
		"sub":                                     func(i, j int) int { return i - j },
		"subUI64":                                 func(i, j uint64) uint64 { return i - j },
		"add":                                     func(i, j int) int { return i + j },
		"addI64":                                  func(i, j int64) int64 { return i + j },
		"addUI64":                                 func(i, j uint64) uint64 { return i + j },
		"addFloat64":                              func(i, j float64) float64 { return i + j },
		"addBigInt":                               func(i, j *big.Int) *big.Int { return new(big.Int).Add(i, j) },
		"mul":                                     func(i, j float64) float64 { return i * j },
		"div":                                     func(i, j float64) float64 { return i / j },
		"divInt":                                  func(i, j int) float64 { return float64(i) / float64(j) },
		"nef":                                     func(i, j float64) bool { return i != j },
		"gtf":                                     func(i, j float64) bool { return i > j },
		"ltf":                                     func(i, j float64) bool { return i < j },
		"round": func(i float64, n int) float64 {
			return math.Round(i*math.Pow10(n)) / math.Pow10(n)
		},
		"percent": func(i float64) float64 { return i * 100 },
		"formatThousands": func(i float64) string {
			p := message.NewPrinter(language.English)
			return p.Sprintf("%.0f\n", i)
		},
		"formatThousandsFancy": func(i float64) string {
			p := message.NewPrinter(language.English)
			return p.Sprintf("%v\n", i)
		},
		"formatThousandsInt": func(i int) string {
			p := message.NewPrinter(language.English)
			return p.Sprintf("%d", i)
		},
		"formatStringThousands": FormatThousandsEnglish,
		"derefString":           DerefString,
		"trLang":                TrLang,
		"firstCharToUpper":      func(s string) string { return cases.Title(language.English).String(s) },
		"eqsp": func(a, b *string) bool {
			if a != nil && b != nil {
				return *a == *b
			}
			return false
		},
		"stringsJoin":     strings.Join,
		"formatAddCommas": FormatAddCommas,
		"encodeToString":  hex.EncodeToString,

		"formatTokenBalance":      FormatTokenBalance,
		"formatAddressEthBalance": FormatAddressEthBalance,
		"toBase64":                ToBase64,
		"bytesToNumberString": func(input []byte) string {
			return new(big.Int).SetBytes(input).String()
		},
		"bigDecimalShift": func(num []byte, shift []byte) string {
			numDecimal := decimal.NewFromBigInt(new(big.Int).SetBytes(num), 0)
			denomDecimal := decimal.NewFromBigInt(new(big.Int).Exp(big.NewInt(10), new(big.Int).SetBytes(shift), nil), 0)
			res := numDecimal.DivRound(denomDecimal, 18)
			return res.String()
		},
		"trimTrailingZero": func(num string) string {
			if strings.Contains(num, ".") {
				return strings.TrimRight(strings.TrimRight(num, "0"), ".")
			}
			return num
		},
		// ETH1 related formatting
		"formatEth1TxStatus":    FormatEth1TxStatus,
		"formatEth1AddressFull": FormatEth1AddressFull,
		"byteToString": func(num []byte) string {
			return string(num)
		},
		"bigToInt": func(val *hexutil.Big) *big.Int {
			if val != nil {
				return val.ToInt()
			}
			return nil
		},
		"formatBigNumberAddCommasFormated": FormatBigNumberAddCommasFormated,
		"formatEthstoreComparison":         FormatEthstoreComparison,
		"formatPoolPerformance":            FormatPoolPerformance,
		"formatTokenSymbolTitle":           FormatTokenSymbolTitle,
		"formatTokenSymbol":                FormatTokenSymbol,
		"formatTokenSymbolHTML":            FormatTokenSymbolHTML,
		"dict": func(values ...interface{}) (map[string]interface{}, error) {
			if len(values)%2 != 0 {
				return nil, errors.New("invalid dict call")
			}
			dict := make(map[string]interface{}, len(values)/2)
			for i := 0; i < len(values); i += 2 {
				key, ok := values[i].(string)
				if !ok {
					return nil, errors.New("dict keys must be strings")
				}
				dict[key] = values[i+1]
			}
			return dict, nil
		},
	}
}

// IncludeHTML adds html to the page
func IncludeHTML(path string) template.HTML {
	b, err := os.ReadFile(path)
	if err != nil {
		log.Printf("includeHTML - error reading file: %v", err)
		return ""
	}
	return template.HTML(string(b))
}

func GraffitiToString(graffiti []byte) string {
	s := strings.Map(fixUtf, string(bytes.Trim(graffiti, "\x00")))
	s = strings.Replace(s, "\u0000", "", -1) // remove 0x00 bytes as it is not supported in postgres

	if !utf8.ValidString(s) {
		return "INVALID_UTF8_STRING"
	}

	return s
}

// FormatGraffitiString formats (and escapes) the graffiti
func FormatGraffitiString(graffiti string) string {
	return strings.Map(fixUtf, template.HTMLEscapeString(graffiti))
}

func HasProblematicUtfCharacters(s string) bool {
	// Check for null character ('\x00')
	if utf8.ValidString(s) && utf8.Valid([]byte(s)) {
		// Check for control characters ('\x01' to '\x1F' and '\x7F')
		for _, r := range s {
			if r <= 0x1F || r == 0x7F {
				return true
			}
		}
	} else {
		return true // Invalid UTF-8 sequence
	}

	return false
}

func fixUtf(r rune) rune {
	if r == utf8.RuneError {
		return -1
	}
	return r
}

func SyncPeriodOfEpoch(epoch uint64) uint64 {
	if epoch < Config.Chain.ClConfig.AltairForkEpoch {
		return 0
	}
	return epoch / Config.Chain.ClConfig.EpochsPerSyncCommitteePeriod
}

func FirstEpochOfSyncPeriod(syncPeriod uint64) uint64 {
	return syncPeriod * Config.Chain.ClConfig.EpochsPerSyncCommitteePeriod
}

func TimeToSyncPeriod(t time.Time) uint64 {
	return SyncPeriodOfEpoch(uint64(TimeToEpoch(t)))
}

// EpochOfSlot returns the corresponding epoch of a slot
func EpochOfSlot(slot uint64) uint64 {
	return slot / Config.Chain.ClConfig.SlotsPerEpoch
}

// DayOfSlot returns the corresponding day of a slot
func DayOfSlot(slot uint64) uint64 {
	return Config.Chain.ClConfig.SecondsPerSlot * slot / (24 * 3600)
}

// WeekOfSlot returns the corresponding week of a slot
func WeekOfSlot(slot uint64) uint64 {
	return Config.Chain.ClConfig.SecondsPerSlot * slot / (7 * 24 * 3600)
}

// SlotToTime returns a time.Time to slot
func SlotToTime(slot uint64) time.Time {
	return time.Unix(int64(Config.Chain.GenesisTimestamp+slot*Config.Chain.ClConfig.SecondsPerSlot), 0)
}

// TimeToSlot returns time to slot in seconds
func TimeToSlot(timestamp uint64) uint64 {
	if Config.Chain.GenesisTimestamp > timestamp {
		return 0
	}
	return (timestamp - Config.Chain.GenesisTimestamp) / Config.Chain.ClConfig.SecondsPerSlot
}

func TimeToFirstSlotOfEpoch(timestamp uint64) uint64 {
	slot := TimeToSlot(timestamp)
	lastEpochOffset := slot % Config.Chain.ClConfig.SlotsPerEpoch
	slot = slot - lastEpochOffset
	return slot
}

// EpochToTime will return a time.Time for an epoch
func EpochToTime(epoch uint64) time.Time {
	return time.Unix(int64(Config.Chain.GenesisTimestamp+epoch*Config.Chain.ClConfig.SecondsPerSlot*Config.Chain.ClConfig.SlotsPerEpoch), 0)
}

// TimeToDay will return a days since genesis for an timestamp
func TimeToDay(timestamp uint64) uint64 {
	return uint64(time.Unix(int64(timestamp), 0).Sub(time.Unix(int64(Config.Chain.GenesisTimestamp), 0)).Hours() / 24)
	// return time.Unix(int64(Config.Chain.GenesisTimestamp), 0).Add(time.Hour * time.Duration(24*int(day)))
}

func DayToTime(day int64) time.Time {
	return time.Unix(int64(Config.Chain.GenesisTimestamp), 0).Add(time.Hour * time.Duration(24*int(day)))
}

// TimeToEpoch will return an epoch for a given time
func TimeToEpoch(ts time.Time) int64 {
	if int64(Config.Chain.GenesisTimestamp) > ts.Unix() {
		return 0
	}
	return (ts.Unix() - int64(Config.Chain.GenesisTimestamp)) / int64(Config.Chain.ClConfig.SecondsPerSlot) / int64(Config.Chain.ClConfig.SlotsPerEpoch)
}

func WeiToEther(wei *big.Int) decimal.Decimal {
	return decimal.NewFromBigInt(wei, 0).DivRound(decimal.NewFromInt(params.Ether), 18)
}

func WeiBytesToEther(wei []byte) decimal.Decimal {
	return WeiToEther(new(big.Int).SetBytes(wei))
}

func GWeiToEther(gwei *big.Int) decimal.Decimal {
	return decimal.NewFromBigInt(gwei, 0).Div(decimal.NewFromInt(params.GWei))
}

func GWeiBytesToEther(gwei []byte) decimal.Decimal {
	return GWeiToEther(new(big.Int).SetBytes(gwei))
}

// WaitForCtrlC will block/wait until a control-c is pressed
func WaitForCtrlC() {
	c := make(chan os.Signal, 1)
	signal.Notify(c, os.Interrupt)
	<-c
}

// ReadConfig will process a configuration
func ReadConfig(cfg *types.Config, path string) error {

	configPathFromEnv := os.Getenv("BEACONCHAIN_CONFIG")

	if configPathFromEnv != "" { // allow the location of the config file to be passed via env args
		path = configPathFromEnv
	}
	if strings.HasPrefix(path, "projects/") {
		x, err := AccessSecretVersion(path)
		if err != nil {
			return fmt.Errorf("error getting config from secret store: %v", err)
		}
		err = yaml.Unmarshal([]byte(*x), cfg)
		if err != nil {
			return fmt.Errorf("error decoding config file %v: %v", path, err)
		}

		logger.Infof("seeded config file from secret store")
	} else {

		err := readConfigFile(cfg, path)
		if err != nil {
			return err
		}
	}

	readConfigEnv(cfg)
	err := readConfigSecrets(cfg)
	if err != nil {
		return err
	}

<<<<<<< HEAD
	if cfg.Frontend.SiteBrand == "" {
		cfg.Frontend.SiteBrand = "beaconcha.in"
	}

	if cfg.Chain.ConfigPath == "" {
=======
	if cfg.Chain.ClConfigPath == "" {
>>>>>>> a073dfe6
		// var prysmParamsConfig *prysmParams.BeaconChainConfig
		switch cfg.Chain.Name {
		case "mainnet":
			err = yaml.Unmarshal([]byte(config.MainnetChainYml), &cfg.Chain.ClConfig)
		case "prater":
			err = yaml.Unmarshal([]byte(config.PraterChainYml), &cfg.Chain.ClConfig)
		case "ropsten":
			err = yaml.Unmarshal([]byte(config.RopstenChainYml), &cfg.Chain.ClConfig)
		case "sepolia":
			err = yaml.Unmarshal([]byte(config.SepoliaChainYml), &cfg.Chain.ClConfig)
		case "gnosis":
			err = yaml.Unmarshal([]byte(config.GnosisChainYml), &cfg.Chain.ClConfig)
		case "holesky":
			err = yaml.Unmarshal([]byte(config.HoleskyChainYml), &cfg.Chain.ClConfig)
		default:
			return fmt.Errorf("tried to set known chain-config, but unknown chain-name: %v (path: %v)", cfg.Chain.Name, cfg.Chain.ClConfigPath)
		}
		if err != nil {
			return err
		}
		// err = prysmParams.SetActive(prysmParamsConfig)
		// if err != nil {
		// 	return fmt.Errorf("error setting chainConfig (%v) for prysmParams: %w", cfg.Chain.Name, err)
		// }
	} else if cfg.Chain.ClConfigPath == "node" {
		nodeEndpoint := fmt.Sprintf("http://%s:%s", cfg.Indexer.Node.Host, cfg.Indexer.Node.Port)

		jr := &types.ConfigJsonResponse{}

		err := requests.
			URL(nodeEndpoint + "/eth/v1/config/spec").
			ToJSON(jr).
			Fetch(context.Background())

		if err != nil {
			return err
		}

		chainCfg := types.ClChainConfig{
			PresetBase:                              jr.Data.PresetBase,
			ConfigName:                              jr.Data.ConfigName,
			TerminalTotalDifficulty:                 jr.Data.TerminalTotalDifficulty,
			TerminalBlockHash:                       jr.Data.TerminalBlockHash,
			TerminalBlockHashActivationEpoch:        mustParseUint(jr.Data.TerminalBlockHashActivationEpoch),
			MinGenesisActiveValidatorCount:          mustParseUint(jr.Data.MinGenesisActiveValidatorCount),
			MinGenesisTime:                          int64(mustParseUint(jr.Data.MinGenesisTime)),
			GenesisForkVersion:                      jr.Data.GenesisForkVersion,
			GenesisDelay:                            mustParseUint(jr.Data.GenesisDelay),
			AltairForkVersion:                       jr.Data.AltairForkVersion,
			AltairForkEpoch:                         mustParseUint(jr.Data.AltairForkEpoch),
			BellatrixForkVersion:                    jr.Data.BellatrixForkVersion,
			BellatrixForkEpoch:                      mustParseUint(jr.Data.BellatrixForkEpoch),
			CappellaForkVersion:                     jr.Data.CapellaForkVersion,
			CappellaForkEpoch:                       mustParseUint(jr.Data.CapellaForkEpoch),
			SecondsPerSlot:                          mustParseUint(jr.Data.SecondsPerSlot),
			SecondsPerEth1Block:                     mustParseUint(jr.Data.SecondsPerEth1Block),
			MinValidatorWithdrawabilityDelay:        mustParseUint(jr.Data.MinValidatorWithdrawabilityDelay),
			ShardCommitteePeriod:                    mustParseUint(jr.Data.ShardCommitteePeriod),
			Eth1FollowDistance:                      mustParseUint(jr.Data.Eth1FollowDistance),
			InactivityScoreBias:                     mustParseUint(jr.Data.InactivityScoreBias),
			InactivityScoreRecoveryRate:             mustParseUint(jr.Data.InactivityScoreRecoveryRate),
			EjectionBalance:                         mustParseUint(jr.Data.EjectionBalance),
			MinPerEpochChurnLimit:                   mustParseUint(jr.Data.MinPerEpochChurnLimit),
			ChurnLimitQuotient:                      mustParseUint(jr.Data.ChurnLimitQuotient),
			ProposerScoreBoost:                      mustParseUint(jr.Data.ProposerScoreBoost),
			DepositChainID:                          mustParseUint(jr.Data.DepositChainID),
			DepositNetworkID:                        mustParseUint(jr.Data.DepositNetworkID),
			DepositContractAddress:                  jr.Data.DepositContractAddress,
			MaxCommitteesPerSlot:                    mustParseUint(jr.Data.MaxCommitteesPerSlot),
			TargetCommitteeSize:                     mustParseUint(jr.Data.TargetCommitteeSize),
			MaxValidatorsPerCommittee:               mustParseUint(jr.Data.TargetCommitteeSize),
			ShuffleRoundCount:                       mustParseUint(jr.Data.ShuffleRoundCount),
			HysteresisQuotient:                      mustParseUint(jr.Data.HysteresisQuotient),
			HysteresisDownwardMultiplier:            mustParseUint(jr.Data.HysteresisDownwardMultiplier),
			HysteresisUpwardMultiplier:              mustParseUint(jr.Data.HysteresisUpwardMultiplier),
			SafeSlotsToUpdateJustified:              mustParseUint(jr.Data.SafeSlotsToUpdateJustified),
			MinDepositAmount:                        mustParseUint(jr.Data.MinDepositAmount),
			MaxEffectiveBalance:                     mustParseUint(jr.Data.MaxEffectiveBalance),
			EffectiveBalanceIncrement:               mustParseUint(jr.Data.EffectiveBalanceIncrement),
			MinAttestationInclusionDelay:            mustParseUint(jr.Data.MinAttestationInclusionDelay),
			SlotsPerEpoch:                           mustParseUint(jr.Data.SlotsPerEpoch),
			MinSeedLookahead:                        mustParseUint(jr.Data.MinSeedLookahead),
			MaxSeedLookahead:                        mustParseUint(jr.Data.MaxSeedLookahead),
			EpochsPerEth1VotingPeriod:               mustParseUint(jr.Data.EpochsPerEth1VotingPeriod),
			SlotsPerHistoricalRoot:                  mustParseUint(jr.Data.SlotsPerHistoricalRoot),
			MinEpochsToInactivityPenalty:            mustParseUint(jr.Data.MinEpochsToInactivityPenalty),
			EpochsPerHistoricalVector:               mustParseUint(jr.Data.EpochsPerHistoricalVector),
			EpochsPerSlashingsVector:                mustParseUint(jr.Data.EpochsPerSlashingsVector),
			HistoricalRootsLimit:                    mustParseUint(jr.Data.HistoricalRootsLimit),
			ValidatorRegistryLimit:                  mustParseUint(jr.Data.ValidatorRegistryLimit),
			BaseRewardFactor:                        mustParseUint(jr.Data.BaseRewardFactor),
			WhistleblowerRewardQuotient:             mustParseUint(jr.Data.WhistleblowerRewardQuotient),
			ProposerRewardQuotient:                  mustParseUint(jr.Data.ProposerRewardQuotient),
			InactivityPenaltyQuotient:               mustParseUint(jr.Data.InactivityPenaltyQuotient),
			MinSlashingPenaltyQuotient:              mustParseUint(jr.Data.MinSlashingPenaltyQuotient),
			ProportionalSlashingMultiplier:          mustParseUint(jr.Data.ProportionalSlashingMultiplier),
			MaxProposerSlashings:                    mustParseUint(jr.Data.MaxProposerSlashings),
			MaxAttesterSlashings:                    mustParseUint(jr.Data.MaxAttesterSlashings),
			MaxAttestations:                         mustParseUint(jr.Data.MaxAttestations),
			MaxDeposits:                             mustParseUint(jr.Data.MaxDeposits),
			MaxVoluntaryExits:                       mustParseUint(jr.Data.MaxVoluntaryExits),
			InvactivityPenaltyQuotientAltair:        mustParseUint(jr.Data.InactivityPenaltyQuotientAltair),
			MinSlashingPenaltyQuotientAltair:        mustParseUint(jr.Data.MinSlashingPenaltyQuotientAltair),
			ProportionalSlashingMultiplierAltair:    mustParseUint(jr.Data.ProportionalSlashingMultiplierAltair),
			SyncCommitteeSize:                       mustParseUint(jr.Data.SyncCommitteeSize),
			EpochsPerSyncCommitteePeriod:            mustParseUint(jr.Data.EpochsPerSyncCommitteePeriod),
			MinSyncCommitteeParticipants:            mustParseUint(jr.Data.MinSyncCommitteeParticipants),
			InvactivityPenaltyQuotientBellatrix:     mustParseUint(jr.Data.InactivityPenaltyQuotientBellatrix),
			MinSlashingPenaltyQuotientBellatrix:     mustParseUint(jr.Data.MinSlashingPenaltyQuotientBellatrix),
			ProportionalSlashingMultiplierBellatrix: mustParseUint(jr.Data.ProportionalSlashingMultiplierBellatrix),
			MaxBytesPerTransaction:                  mustParseUint(jr.Data.MaxBytesPerTransaction),
			MaxTransactionsPerPayload:               mustParseUint(jr.Data.MaxTransactionsPerPayload),
			BytesPerLogsBloom:                       mustParseUint(jr.Data.BytesPerLogsBloom),
			MaxExtraDataBytes:                       mustParseUint(jr.Data.MaxExtraDataBytes),
			MaxWithdrawalsPerPayload:                mustParseUint(jr.Data.MaxWithdrawalsPerPayload),
			MaxValidatorsPerWithdrawalSweep:         mustParseUint(jr.Data.MaxValidatorsPerWithdrawalsSweep),
			MaxBlsToExecutionChange:                 mustParseUint(jr.Data.MaxBlsToExecutionChanges),
		}

		cfg.Chain.ClConfig = chainCfg

		type GenesisResponse struct {
			Data struct {
				GenesisTime           string `json:"genesis_time"`
				GenesisValidatorsRoot string `json:"genesis_validators_root"`
				GenesisForkVersion    string `json:"genesis_fork_version"`
			} `json:"data"`
		}

		gtr := &GenesisResponse{}

		err = requests.
			URL(nodeEndpoint + "/eth/v1/beacon/genesis").
			ToJSON(gtr).
			Fetch(context.Background())

		if err != nil {
			return err
		}

		cfg.Chain.GenesisTimestamp = mustParseUint(gtr.Data.GenesisTime)
		cfg.Chain.GenesisValidatorsRoot = gtr.Data.GenesisValidatorsRoot

		logger.Infof("loaded chain config from node with genesis time %s", gtr.Data.GenesisTime)

	} else {
		f, err := os.Open(cfg.Chain.ClConfigPath)
		if err != nil {
			return fmt.Errorf("error opening Chain Config file %v: %w", cfg.Chain.ClConfigPath, err)
		}
		var chainConfig *types.ClChainConfig
		decoder := yaml.NewDecoder(f)
		err = decoder.Decode(&chainConfig)
		if err != nil {
			return fmt.Errorf("error decoding Chain Config file %v: %v", cfg.Chain.ClConfigPath, err)
		}
		cfg.Chain.ClConfig = *chainConfig
	}
	cfg.Chain.Name = cfg.Chain.ClConfig.ConfigName

	if cfg.Chain.GenesisTimestamp == 0 {
		switch cfg.Chain.Name {
		case "mainnet":
			cfg.Chain.GenesisTimestamp = 1606824023
		case "prater":
			cfg.Chain.GenesisTimestamp = 1616508000
		case "sepolia":
			cfg.Chain.GenesisTimestamp = 1655733600
		case "zhejiang":
			cfg.Chain.GenesisTimestamp = 1675263600
		case "gnosis":
			cfg.Chain.GenesisTimestamp = 1638993340
		case "holesky":
			cfg.Chain.GenesisTimestamp = 1695902400
		default:
			return fmt.Errorf("tried to set known genesis-timestamp, but unknown chain-name")
		}
	}

	if cfg.Chain.GenesisValidatorsRoot == "" {
		switch cfg.Chain.Name {
		case "mainnet":
			cfg.Chain.GenesisValidatorsRoot = "0x4b363db94e286120d76eb905340fdd4e54bfe9f06bf33ff6cf5ad27f511bfe95"
		case "prater":
			cfg.Chain.GenesisValidatorsRoot = "0x043db0d9a83813551ee2f33450d23797757d430911a9320530ad8a0eabc43efb"
		case "sepolia":
			cfg.Chain.GenesisValidatorsRoot = "0xd8ea171f3c94aea21ebc42a1ed61052acf3f9209c00e4efbaaddac09ed9b8078"
		case "zhejiang":
			cfg.Chain.GenesisValidatorsRoot = "0x53a92d8f2bb1d85f62d16a156e6ebcd1bcaba652d0900b2c2f387826f3481f6f"
		case "gnosis":
			cfg.Chain.GenesisValidatorsRoot = "0xf5dcb5564e829aab27264b9becd5dfaa017085611224cb3036f573368dbb9d47"
		case "holesky":
			cfg.Chain.GenesisValidatorsRoot = "0x9143aa7c615a7f7115e2b6aac319c03529df8242ae705fba9df39b79c59fa8b1"
		default:
			return fmt.Errorf("tried to set known genesis-validators-root, but unknown chain-name")
		}
	}

	if cfg.Chain.DomainBLSToExecutionChange == "" {
		cfg.Chain.DomainBLSToExecutionChange = "0x0A000000"
	}
	if cfg.Chain.DomainVoluntaryExit == "" {
		cfg.Chain.DomainVoluntaryExit = "0x04000000"
	}

<<<<<<< HEAD
	if cfg.Frontend.ClCurrency == "" {
		switch cfg.Chain.Name {
		case "gnosis":
			cfg.Frontend.MainCurrency = "GNO"
			cfg.Frontend.ClCurrency = "mGNO"
			cfg.Frontend.ClCurrencyDivisor = 1e9
		default:
			cfg.Frontend.MainCurrency = "ETH"
			cfg.Frontend.ClCurrency = "ETH"
			cfg.Frontend.ClCurrencyDivisor = 1e9
		}
	}

	if cfg.Frontend.ElCurrency == "" {
		switch cfg.Chain.Name {
		case "gnosis":
			cfg.Frontend.ElCurrency = "xDAI"
			cfg.Frontend.ElCurrencyDivisor = 1e18
		default:
			cfg.Frontend.ElCurrency = "ETH"
			cfg.Frontend.ElCurrencyDivisor = 1e18
		}
	}

	if cfg.Frontend.SiteTitle == "" {
		cfg.Frontend.SiteTitle = "Open Source Ethereum Explorer"
=======
	if cfg.Chain.Id != 0 && cfg.Chain.Id != cfg.Chain.ClConfig.DepositChainID {
		logrus.Fatalf("cfg.Chain.Id != cfg.Chain.ClConfig.DepositChainID: %v != %v", cfg.Chain.Id, cfg.Chain.ClConfig.DepositChainID)
>>>>>>> a073dfe6
	}

	logrus.WithFields(logrus.Fields{
		"genesisTimestamp":       cfg.Chain.GenesisTimestamp,
		"genesisValidatorsRoot":  cfg.Chain.GenesisValidatorsRoot,
<<<<<<< HEAD
		"configName":             cfg.Chain.Config.ConfigName,
		"depositChainID":         cfg.Chain.Config.DepositChainID,
		"depositNetworkID":       cfg.Chain.Config.DepositNetworkID,
		"depositContractAddress": cfg.Chain.Config.DepositContractAddress,
		"clCurrency":             cfg.Frontend.ClCurrency,
		"elCurrency":             cfg.Frontend.ElCurrency,
		"mainCurrency":           cfg.Frontend.MainCurrency,
=======
		"configName":             cfg.Chain.ClConfig.ConfigName,
		"depositChainID":         cfg.Chain.ClConfig.DepositChainID,
		"depositNetworkID":       cfg.Chain.ClConfig.DepositNetworkID,
		"depositContractAddress": cfg.Chain.ClConfig.DepositContractAddress,
>>>>>>> a073dfe6
	}).Infof("did init config")

	return nil
}

func mustParseUint(str string) uint64 {

	if str == "" {
		return 0
	}

	nbr, err := strconv.ParseUint(str, 10, 64)
	if err != nil {
		logrus.Fatalf("fatal error parsing uint %s: %v", str, err)
	}

	return nbr
}

func readConfigFile(cfg *types.Config, path string) error {
	if path == "" {
		return yaml.Unmarshal([]byte(config.DefaultConfigYml), cfg)
	}

	f, err := os.Open(path)
	if err != nil {
		return fmt.Errorf("error opening config file %v: %v", path, err)
	}

	decoder := yaml.NewDecoder(f)
	err = decoder.Decode(cfg)
	if err != nil {
		return fmt.Errorf("error decoding config file %v: %v", path, err)
	}

	return nil
}

func readConfigEnv(cfg *types.Config) error {
	return envconfig.Process("", cfg)
}

func readConfigSecrets(cfg *types.Config) error {
	return ProcessSecrets(cfg)
}

// MustParseHex will parse a string into hex
func MustParseHex(hexString string) []byte {
	data, err := hex.DecodeString(strings.Replace(hexString, "0x", "", -1))
	if err != nil {
		log.Fatal(err)
	}
	return data
}

func CORSMiddleware(next http.Handler) http.Handler {
	return http.HandlerFunc(func(w http.ResponseWriter, r *http.Request) {
		w.Header().Set("Access-Control-Allow-Headers", "*, Authorization")
		w.Header().Set("Access-Control-Allow-Origin", "*")
		w.Header().Set("Access-Control-Allow-Methods", "*")
		if r.Method == "OPTIONS" {
			w.WriteHeader(http.StatusOK)
			return
		}
		next.ServeHTTP(w, r)
	})
}

func IsApiRequest(r *http.Request) bool {
	query, ok := r.URL.Query()["format"]
	return ok && len(query) > 0 && query[0] == "json"
}

var eth1AddressRE = regexp.MustCompile("^(0x)?[0-9a-fA-F]{40}$")
var withdrawalCredentialsRE = regexp.MustCompile("^(0x)?00[0-9a-fA-F]{62}$")
var withdrawalCredentialsAddressRE = regexp.MustCompile("^(0x)?010000000000000000000000[0-9a-fA-F]{40}$")
var eth1TxRE = regexp.MustCompile("^(0x)?[0-9a-fA-F]{64}$")
var zeroHashRE = regexp.MustCompile("^(0x)?0+$")
var hashRE = regexp.MustCompile("^(0x)?[0-9a-fA-F]{96}$")

// IsValidEth1Address verifies whether a string represents a valid eth1-address.
func IsValidEth1Address(s string) bool {
	return !zeroHashRE.MatchString(s) && eth1AddressRE.MatchString(s)
}

// IsEth1Address verifies whether a string represents an eth1-address. In contrast to IsValidEth1Address, this also returns true for the 0x0 address
func IsEth1Address(s string) bool {
	return eth1AddressRE.MatchString(s)
}

// IsValidEth1Tx verifies whether a string represents a valid eth1-tx-hash.
func IsValidEth1Tx(s string) bool {
	return !zeroHashRE.MatchString(s) && eth1TxRE.MatchString(s)
}

// IsValidEth1Tx verifies whether a string represents a valid eth1-tx-hash.
func IsHash(s string) bool {
	return hashRE.MatchString(s)
}

// IsValidWithdrawalCredentials verifies whether a string represents valid withdrawal credentials.
func IsValidWithdrawalCredentials(s string) bool {
	return withdrawalCredentialsRE.MatchString(s) || withdrawalCredentialsAddressRE.MatchString(s)
}

// https://github.com/badoux/checkmail/blob/f9f80cb795fa/checkmail.go#L37
var emailRE = regexp.MustCompile("^[a-zA-Z0-9.!#$%&'*+/=?^_`{|}~-]+@[a-zA-Z0-9](?:[a-zA-Z0-9-]{0,61}[a-zA-Z0-9])?(?:\\.[a-zA-Z0-9](?:[a-zA-Z0-9-]{0,61}[a-zA-Z0-9])?)*$")

// IsValidEmail verifies whether a string represents a valid email-address.
func IsValidEmail(s string) bool {
	return emailRE.MatchString(s)
}

// IsValidUrl verifies whether a string represents a valid Url.
func IsValidUrl(s string) bool {
	u, err := url.ParseRequestURI(s)
	if err != nil {
		return false
	}
	if u.Scheme != "http" && u.Scheme != "https" {
		return false
	}
	if len(u.Host) == 0 {
		return false
	}
	return govalidator.IsURL(s)
}

// RoundDecimals rounds (nearest) a number to the specified number of digits after comma
func RoundDecimals(f float64, n int) float64 {
	d := math.Pow10(n)
	return math.Round(f*d) / d
}

// HashAndEncode digests the input with sha256 and returns it as hex string
func HashAndEncode(input string) string {
	codeHashedBytes := sha256.Sum256([]byte(input))
	return hex.EncodeToString(codeHashedBytes[:])
}

const charset = "abcdefghijklmnopqrstuvwxyz0123456789"

// RandomString returns a random hex-string
func RandomString(length int) string {
	b, _ := GenerateRandomBytesSecure(length)
	for i := range b {
		b[i] = charset[int(b[i])%len(charset)]
	}
	return string(b)
}

func GenerateRandomBytesSecure(n int) ([]byte, error) {
	b := make([]byte, n)
	_, err := securerand.Read(b)
	if err != nil {
		return nil, err
	}

	return b, nil
}

func SqlRowsToJSON(rows *sql.Rows) ([]interface{}, error) {
	columnTypes, err := rows.ColumnTypes()

	if err != nil {
		return nil, fmt.Errorf("error getting column types: %w", err)
	}

	count := len(columnTypes)
	finalRows := []interface{}{}

	for rows.Next() {

		scanArgs := make([]interface{}, count)

		for i, v := range columnTypes {
			switch v.DatabaseTypeName() {
			case "VARCHAR", "TEXT", "UUID":
				scanArgs[i] = new(sql.NullString)
			case "BOOL":
				scanArgs[i] = new(sql.NullBool)
			case "INT4", "INT8":
				scanArgs[i] = new(sql.NullInt64)
			case "FLOAT8":
				scanArgs[i] = new(sql.NullFloat64)
			case "TIMESTAMP":
				scanArgs[i] = new(sql.NullTime)
			case "_INT4", "_INT8":
				scanArgs[i] = new(pq.Int64Array)
			default:
				scanArgs[i] = new(sql.NullString)
			}
		}

		err := rows.Scan(scanArgs...)

		if err != nil {
			return nil, fmt.Errorf("error scanning rows: %w", err)
		}

		masterData := map[string]interface{}{}

		for i, v := range columnTypes {

			//log.Println(v.Name(), v.DatabaseTypeName())
			if z, ok := (scanArgs[i]).(*sql.NullBool); ok {
				if z.Valid {
					masterData[v.Name()] = z.Bool
				} else {
					masterData[v.Name()] = nil
				}
				continue
			}

			if z, ok := (scanArgs[i]).(*sql.NullString); ok {
				if z.Valid {
					if v.DatabaseTypeName() == "BYTEA" {
						if len(z.String) > 0 {
							masterData[v.Name()] = "0x" + hex.EncodeToString([]byte(z.String))
						} else {
							masterData[v.Name()] = nil
						}
					} else if v.DatabaseTypeName() == "NUMERIC" {
						nbr, _ := new(big.Int).SetString(z.String, 10)
						masterData[v.Name()] = nbr
					} else {
						masterData[v.Name()] = z.String
					}
				} else {
					masterData[v.Name()] = nil
				}
				continue
			}

			if z, ok := (scanArgs[i]).(*sql.NullInt64); ok {
				if z.Valid {
					masterData[v.Name()] = z.Int64
				} else {
					masterData[v.Name()] = nil
				}
				continue
			}

			if z, ok := (scanArgs[i]).(*sql.NullInt32); ok {
				if z.Valid {
					masterData[v.Name()] = z.Int32
				} else {
					masterData[v.Name()] = nil
				}
				continue
			}

			if z, ok := (scanArgs[i]).(*sql.NullFloat64); ok {
				if z.Valid {
					masterData[v.Name()] = z.Float64
				} else {
					masterData[v.Name()] = nil
				}
				continue
			}

			if z, ok := (scanArgs[i]).(*sql.NullTime); ok {
				if z.Valid {
					masterData[v.Name()] = z.Time.Unix()
				} else {
					masterData[v.Name()] = nil
				}
				continue
			}

			masterData[v.Name()] = scanArgs[i]
		}

		finalRows = append(finalRows, masterData)
	}

	return finalRows, nil
}

// GenerateAPIKey generates an API key for a user
func GenerateRandomAPIKey() (string, error) {
	const apiLength = 28
	const letters = "0123456789ABCDEFGHIJKLMNOPQRSTUVWXYZabcdefghijklmnopqrstuvwxyz"

	max := big.NewInt(int64(len(letters)))
	key := make([]byte, apiLength)
	for i := 0; i < apiLength; i++ {
		num, err := securerand.Int(securerand.Reader, max)
		if err != nil {
			return "", err
		}
		key[i] = letters[num.Int64()]
	}

	apiKeyBase64 := base64.RawURLEncoding.EncodeToString(key)
	return apiKeyBase64, nil
}

// Glob walks through a directory and returns files with a given extension
func Glob(dir string, ext string) ([]string, error) {
	files := []string{}
	err := filepath.Walk(dir, func(path string, f os.FileInfo, err error) error {
		if filepath.Ext(path) == ext {
			files = append(files, path)
		}
		return nil
	})

	return files, err
}

// ValidateReCAPTCHA validates a ReCaptcha server side
func ValidateReCAPTCHA(recaptchaResponse string) (bool, error) {
	// Check this URL verification details from Google
	// https://developers.google.com/recaptcha/docs/verify
	req, err := http.PostForm("https://www.google.com/recaptcha/api/siteverify", url.Values{
		"secret":   {Config.Frontend.RecaptchaSecretKey},
		"response": {recaptchaResponse},
	})
	if err != nil { // Handle error from HTTP POST to Google reCAPTCHA verify server
		return false, err
	}
	defer req.Body.Close()
	body, err := io.ReadAll(req.Body) // Read the response from Google
	if err != nil {
		return false, err
	}

	var googleResponse types.GoogleRecaptchaResponse
	err = json.Unmarshal(body, &googleResponse) // Parse the JSON response from Google
	if err != nil {
		return false, err
	}
	if len(googleResponse.ErrorCodes) > 0 {
		err = fmt.Errorf("error validating ReCaptcha %v", googleResponse.ErrorCodes)
	} else {
		err = nil
	}

	if googleResponse.Score > 0.5 {
		return true, err
	}

	return false, fmt.Errorf("score too low threshold not reached, Score: %v - Required >0.5; %v", googleResponse.Score, err)
}

func BitAtVector(b []byte, i int) bool {
	bb := b[i/8]
	return (bb & (1 << uint(i%8))) > 0
}

func BitAtVectorReversed(b []byte, i int) bool {
	bb := b[i/8]
	return (bb & (1 << uint(7-(i%8)))) > 0
}

func GetNetwork() string {
	return strings.ToLower(Config.Chain.ClConfig.ConfigName)
}

func ElementExists(arr []string, el string) bool {
	for _, e := range arr {
		if e == el {
			return true
		}
	}
	return false
}

func TryFetchContractMetadata(address []byte) (*types.ContractMetadata, error) {
	return getABIFromEtherscan(address)
}

// func getABIFromSourcify(address []byte) (*types.ContractMetadata, error) {
// 	httpClient := http.Client{
// 		Timeout: time.Second * 5,
// 	}

// 	resp, err := httpClient.Get(fmt.Sprintf("https://sourcify.dev/server/repository/contracts/full_match/%d/0x%x/metadata.json", 1, address))
// 	if err != nil {
// 		return nil, err
// 	}

// 	if resp.StatusCode == 200 {
// 		body, err := io.ReadAll(resp.Body)
// 		if err != nil {
// 			return nil, err
// 		}

// 		data := &types.SourcifyContractMetadata{}
// 		err = json.Unmarshal(body, data)
// 		if err != nil {
// 			return nil, err
// 		}

// 		abiString, err := json.Marshal(data.Output.Abi)
// 		if err != nil {
// 			return nil, err
// 		}

// 		contractAbi, err := abi.JSON(bytes.NewReader(abiString))
// 		if err != nil {
// 			return nil, err
// 		}

// 		meta := &types.ContractMetadata{}
// 		meta.ABIJson = abiString
// 		meta.ABI = &contractAbi
// 		meta.Name = ""

// 		return meta, nil
// 	} else {
// 		return nil, fmt.Errorf("sourcify contract code not found")
// 	}
// }

func GetEtherscanAPIBaseUrl(provideDefault bool) string {
	const mainnetBaseUrl = "api.etherscan.io"
	const goerliBaseUrl = "api-goerli.etherscan.io"
	const sepoliaBaseUrl = "api-sepolia.etherscan.io"

	// check config first
	if len(Config.EtherscanAPIBaseURL) > 0 {
		return Config.EtherscanAPIBaseURL
	}

	// check chain id
	switch Config.Chain.ClConfig.DepositChainID {
	case 1: // mainnet
		return mainnetBaseUrl
	case 5: // goerli
		return goerliBaseUrl
	case 11155111: // sepolia
		return sepoliaBaseUrl
	}

	// use default
	if provideDefault {
		return mainnetBaseUrl
	}
	return ""
}

func getABIFromEtherscan(address []byte) (*types.ContractMetadata, error) {
	baseUrl := GetEtherscanAPIBaseUrl(false)
	if len(baseUrl) < 1 {
		return nil, nil
	}

	httpClient := http.Client{Timeout: time.Second * 5}
	resp, err := httpClient.Get(fmt.Sprintf("https://%s/api?module=contract&action=getsourcecode&address=0x%x&apikey=%s", baseUrl, address, Config.EtherscanAPIKey))
	if err != nil {
		return nil, err
	}

	if resp.StatusCode != 200 {
		return nil, fmt.Errorf("StatusCode: '%d', Status: '%s'", resp.StatusCode, resp.Status)
	}

	body, err := io.ReadAll(resp.Body)
	if err != nil {
		return nil, err
	}

	headerData := &struct {
		Status  string `json:"status"`
		Message string `json:"message"`
	}{}
	err = json.Unmarshal(body, headerData)
	if err != nil {
		return nil, err
	}
	if headerData.Status == "0" {
		if headerData.Message == "NOTOK" {
			return nil, ErrRateLimit
		}
		return nil, fmt.Errorf("%s", headerData.Message)
	}

	data := &types.EtherscanContractMetadata{}
	err = json.Unmarshal(body, data)
	if err != nil {
		return nil, err
	}
	if data.Result[0].Abi == "Contract source code not verified" {
		return nil, nil
	}

	contractAbi, err := abi.JSON(strings.NewReader(data.Result[0].Abi))
	if err != nil {
		return nil, err
	}
	meta := &types.ContractMetadata{}
	meta.ABIJson = []byte(data.Result[0].Abi)
	meta.ABI = &contractAbi
	meta.Name = data.Result[0].ContractName
	return meta, nil
}

func FormatThousandsEnglish(number string) string {
	runes := []rune(number)
	cnt := 0
	for _, rune := range runes {
		if rune == '.' {
			break
		}
		cnt += 1
	}
	amt := cnt / 3
	rem := cnt % 3

	if rem == 0 {
		amt -= 1
	}

	res := make([]rune, 0, amt+rem)
	if amt <= 0 {
		return number
	}
	for i := 0; i < len(runes); i++ {
		if i != 0 && i == rem {
			res = append(res, ',')
			amt -= 1
		}

		if amt > 0 && i > rem && ((i-rem)%3) == 0 {
			res = append(res, ',')
			amt -= 1
		}

		res = append(res, runes[i])
	}

	return string(res)
}

// Generates a QR code for an address
// returns two transparent base64 encoded img strings for dark and light theme
// the first has a black QR code the second a white QR code
func GenerateQRCodeForAddress(address []byte) (string, string, error) {
	q, err := qrcode.New(FixAddressCasing(fmt.Sprintf("%x", address)), qrcode.Medium)
	if err != nil {
		return "", "", err
	}

	q.BackgroundColor = color.Transparent
	q.ForegroundColor = color.Black

	png, err := q.PNG(320)
	if err != nil {
		return "", "", err
	}

	q.ForegroundColor = color.White

	pngInverse, err := q.PNG(320)
	if err != nil {
		return "", "", err
	}

	return base64.StdEncoding.EncodeToString(png), base64.StdEncoding.EncodeToString(pngInverse), nil
}

// sliceContains reports whether the provided string is present in the given slice of strings.
func SliceContains(list []string, target string) bool {
	for _, s := range list {
		if s == target {
			return true
		}
	}
	return false
}

func FormatEthstoreComparison(pool string, val float64) template.HTML {
	prefix := ""
	textClass := "text-danger"
	ou := "underperforms"
	if val > 0 {
		prefix = "+"
		textClass = "text-success"
		ou = "outperforms"
	}

	return template.HTML(fmt.Sprintf(`<sub title="%s %s the ETH.STORE® indicator by %s%.2f%%" data-toggle="tooltip" class="%s">(%s%.2f%%)</sub>`, pool, ou, prefix, val, textClass, prefix, val))
}

func FormatPoolPerformance(val float64) template.HTML {
	return template.HTML(fmt.Sprintf(`<span data-toggle="tooltip" title=%f%%>%s%%</span>`, val, fmt.Sprintf("%.2f", val)))
}

func FormatTokenSymbolTitle(symbol string) string {
	urls := xurls.Relaxed.FindAllString(symbol, -1)

	if len(urls) > 0 {
		return fmt.Sprintf("The token symbol has been hidden as it contains a URL (%s) which might be a scam", symbol)
	} else if symbol == "ETH" {
		return fmt.Sprintf("The token symbol has been hidden as it contains a Token name (%s) which might be a scam", symbol)
	}
	return ""
}

func FormatTokenSymbol(symbol string) string {
	urls := xurls.Relaxed.FindAllString(symbol, -1)

	if len(urls) > 0 ||
		symbol == "ETH" {
		return "[hidden-symbol] ⚠️"
	}
	return symbol
}

func FormatTokenSymbolHTML(tmpl template.HTML) template.HTML {
	tmplString := (string(tmpl))
	symbolTitle := FormatTokenSymbolTitle(tmplString)

	tmplString = FormatTokenSymbol(tmplString)
	tmpl = template.HTML(strings.ReplaceAll(tmplString, `title=""`, fmt.Sprintf(`title="%s"`, symbolTitle)))

	return tmpl
}

func ReverseSlice[S ~[]E, E any](s S) {
	for i, j := 0, len(s)-1; i < j; i, j = i+1, j-1 {
		s[i], s[j] = s[j], s[i]
	}
}

func AddBigInts(a, b []byte) []byte {
	return new(big.Int).Add(new(big.Int).SetBytes(a), new(big.Int).SetBytes(b)).Bytes()
}

// GetTimeToNextWithdrawal calculates the time it takes for the validators next withdrawal to be processed.
func GetTimeToNextWithdrawal(distance uint64) time.Time {
	minTimeToWithdrawal := time.Now().Add(time.Second * time.Duration((distance/Config.Chain.ClConfig.MaxValidatorsPerWithdrawalSweep)*Config.Chain.ClConfig.SecondsPerSlot))
	timeToWithdrawal := time.Now().Add(time.Second * time.Duration((float64(distance)/float64(Config.Chain.ClConfig.MaxWithdrawalsPerPayload))*float64(Config.Chain.ClConfig.SecondsPerSlot)))

	if timeToWithdrawal.Before(minTimeToWithdrawal) {
		return minTimeToWithdrawal
	}

	return timeToWithdrawal
}

func EpochsPerDay() uint64 {
	day := time.Hour * 24
	return (uint64(day.Seconds()) / Config.Chain.ClConfig.SlotsPerEpoch) / Config.Chain.ClConfig.SecondsPerSlot
}

func GetFirstAndLastEpochForDay(day uint64) (uint64, uint64) {
	firstEpoch := day * EpochsPerDay()
	lastEpoch := firstEpoch + EpochsPerDay() - 1
	return firstEpoch, lastEpoch
}

func GetLastBalanceInfoSlotForDay(day uint64) uint64 {
	return ((day+1)*EpochsPerDay() - 1) * Config.Chain.ClConfig.SlotsPerEpoch
}

// ForkVersionAtEpoch returns the forkversion active a specific epoch
func ForkVersionAtEpoch(epoch uint64) *types.ForkVersion {
	if epoch >= Config.Chain.ClConfig.CappellaForkEpoch {
		return &types.ForkVersion{
			Epoch:           Config.Chain.ClConfig.CappellaForkEpoch,
			CurrentVersion:  MustParseHex(Config.Chain.ClConfig.CappellaForkVersion),
			PreviousVersion: MustParseHex(Config.Chain.ClConfig.BellatrixForkVersion),
		}
	}
	if epoch >= Config.Chain.ClConfig.BellatrixForkEpoch {
		return &types.ForkVersion{
			Epoch:           Config.Chain.ClConfig.BellatrixForkEpoch,
			CurrentVersion:  MustParseHex(Config.Chain.ClConfig.BellatrixForkVersion),
			PreviousVersion: MustParseHex(Config.Chain.ClConfig.AltairForkVersion),
		}
	}
	if epoch >= Config.Chain.ClConfig.AltairForkEpoch {
		return &types.ForkVersion{
			Epoch:           Config.Chain.ClConfig.AltairForkEpoch,
			CurrentVersion:  MustParseHex(Config.Chain.ClConfig.AltairForkVersion),
			PreviousVersion: MustParseHex(Config.Chain.ClConfig.GenesisForkVersion),
		}
	}
	return &types.ForkVersion{
		Epoch:           0,
		CurrentVersion:  MustParseHex(Config.Chain.ClConfig.GenesisForkVersion),
		PreviousVersion: MustParseHex(Config.Chain.ClConfig.GenesisForkVersion),
	}
}

// LogFatal logs a fatal error with callstack info that skips callerSkip many levels with arbitrarily many additional infos.
// callerSkip equal to 0 gives you info directly where LogFatal is called.
func LogFatal(err error, errorMsg interface{}, callerSkip int, additionalInfos ...map[string]interface{}) {
	logErrorInfo(err, callerSkip, additionalInfos...).Fatal(errorMsg)
}

// LogError logs an error with callstack info that skips callerSkip many levels with arbitrarily many additional infos.
// callerSkip equal to 0 gives you info directly where LogError is called.
func LogError(err error, errorMsg interface{}, callerSkip int, additionalInfos ...map[string]interface{}) {
	logErrorInfo(err, callerSkip, additionalInfos...).Error(errorMsg)
}

func logErrorInfo(err error, callerSkip int, additionalInfos ...map[string]interface{}) *logrus.Entry {
	logFields := logrus.NewEntry(logrus.New())

	pc, fullFilePath, line, ok := runtime.Caller(callerSkip + 2)
	if ok {
		logFields = logFields.WithFields(logrus.Fields{
			"_file":     filepath.Base(fullFilePath),
			"_function": runtime.FuncForPC(pc).Name(),
			"_line":     line,
		})
	} else {
		logFields = logFields.WithField("runtime", "Callstack cannot be read")
	}

	errColl := []string{}
	for {
		errColl = append(errColl, fmt.Sprint(err))
		nextErr := errors.Unwrap(err)
		if nextErr != nil {
			err = nextErr
		} else {
			break
		}
	}

	errMarkSign := "~"
	for idx := 0; idx < (len(errColl) - 1); idx++ {
		errInfoText := fmt.Sprintf("%serrInfo_%v%s", errMarkSign, idx, errMarkSign)
		nextErrInfoText := fmt.Sprintf("%serrInfo_%v%s", errMarkSign, idx+1, errMarkSign)
		if idx == (len(errColl) - 2) {
			nextErrInfoText = fmt.Sprintf("%serror%s", errMarkSign, errMarkSign)
		}

		// Replace the last occurrence of the next error in the current error
		lastIdx := strings.LastIndex(errColl[idx], errColl[idx+1])
		if lastIdx != -1 {
			errColl[idx] = errColl[idx][:lastIdx] + nextErrInfoText + errColl[idx][lastIdx+len(errColl[idx+1]):]
		}

		errInfoText = strings.ReplaceAll(errInfoText, errMarkSign, "")
		logFields = logFields.WithField(errInfoText, errColl[idx])
	}

	if err != nil {
		logFields = logFields.WithField("errType", fmt.Sprintf("%T", err)).WithError(err)
	}

	for _, infoMap := range additionalInfos {
		for name, info := range infoMap {
			logFields = logFields.WithField(name, info)
		}
	}

	return logFields
}

func GetSigningDomain() ([]byte, error) {
	beaconConfig := prysm_params.BeaconConfig()
	genForkVersion, err := hex.DecodeString(strings.Replace(Config.Chain.ClConfig.GenesisForkVersion, "0x", "", -1))
	if err != nil {
		return nil, err
	}

	domain, err := signing.ComputeDomain(
		beaconConfig.DomainDeposit,
		genForkVersion,
		beaconConfig.ZeroHash[:],
	)

	if err != nil {
		return nil, err
	}

	return domain, err
}

// SlotsPerSyncCommittee returns the count of slots per sync committee period
func SlotsPerSyncCommittee() uint64 {
	return Config.Chain.ClConfig.EpochsPerSyncCommitteePeriod * Config.Chain.ClConfig.SlotsPerEpoch
}

// GetRemainingScheduledSync returns the remaining count of scheduled slots given the stats of the current period, while also accounting for exported slots.
//
// Parameters:
//   - `validatorCount` : the count of validators associated with the stats.
//   - `stats` : the current sync committee stats of the validators
//   - `lastExportedEpoch` : the last epoch that was exported into the validator_stats table
//   - `firstEpochOfPeriod` : the first epoch of the current sync committee period
func GetRemainingScheduledSync(validatorCount int, stats types.SyncCommitteesStats, lastExportedEpoch, firstEpochOfPeriod uint64) uint64 {
	var exportedEpochs uint64
	if lastExportedEpoch >= firstEpochOfPeriod {
		exportedEpochs = lastExportedEpoch - firstEpochOfPeriod + 1
	}
	exportedSlots := exportedEpochs * Config.Chain.ClConfig.SlotsPerEpoch * uint64(validatorCount)
	slotsPerSyncCommittee := SlotsPerSyncCommittee() * uint64(validatorCount)
	return (slotsPerSyncCommittee - ((exportedSlots + stats.MissedSlots + stats.ParticipatedSlots + stats.ScheduledSlots) % slotsPerSyncCommittee)) % slotsPerSyncCommittee
}

// AddSyncStats adds the sync stats of a set of validators from a given syncDutiesHistory to the given stats, if stats is nil a new stats object is created.
// Parameters:
//   - `validators` : the validators to add the stats for
//   - `syncDutiesHistory` : the sync duties history of all queried validators
//   - `stats` : the stats object to add the stats to, if nil a new stats object is created
func AddSyncStats(validators []uint64, syncDutiesHistory map[uint64]map[uint64]*types.ValidatorSyncParticipation, stats *types.SyncCommitteesStats) types.SyncCommitteesStats {
	if stats == nil {
		stats = &types.SyncCommitteesStats{}
	}
	for _, validator := range validators {
		v := syncDutiesHistory[validator]
		for _, r := range v {
			slotTime := SlotToTime(r.Slot)
			if r.Status == 0 && time.Since(slotTime) <= time.Minute {
				r.Status = 2
			}
			switch r.Status {
			case 0:
				stats.MissedSlots++
			case 1:
				stats.ParticipatedSlots++
			case 2:
				stats.ScheduledSlots++
			}
		}
	}
	return *stats
}

// To remove all round brackets (including its content) from a string
func RemoveRoundBracketsIncludingContent(input string) string {
	openCount := 0
	result := ""
	for {
		if len(input) == 0 {
			break
		}
		openIndex := strings.Index(input, "(")
		closeIndex := strings.Index(input, ")")
		if openIndex == -1 && closeIndex == -1 {
			if openCount == 0 {
				result += input
			}
			break
		} else if openIndex != -1 && (openIndex < closeIndex || closeIndex == -1) {
			openCount++
			if openCount == 1 {
				result += input[:openIndex]
			}
			input = input[openIndex+1:]
		} else {
			if openCount > 0 {
				openCount--
			} else if openIndex == -1 && len(result) == 0 {
				result += input[:closeIndex]
			}
			input = input[closeIndex+1:]
		}
	}
	return result
}

func Int64Min(x, y int64) int64 {
	if x < y {
		return x
	}
	return y
}

func Int64Max(x, y int64) int64 {
	if x > y {
		return x
	}
	return y
}

// Prompt asks for a string value using the label. For comand line interactions.
func CmdPrompt(label string) string {
	var s string
	r := bufio.NewReader(os.Stdin)
	for {
		fmt.Fprint(os.Stderr, label+" ")
		s, _ = r.ReadString('\n')
		if s != "" {
			break
		}
	}
	return strings.TrimSpace(s)
}

// UniqueStrings returns an array of strings containing each value of s only once
func UniqueStrings(s []string) []string {
	seen := make(map[string]bool)
	var result []string
	for _, str := range s {
		if _, ok := seen[str]; !ok {
			seen[str] = true
			result = append(result, str)
		}
	}
	return result
}

func SortedUniqueUint64(arr []uint64) []uint64 {
	if len(arr) <= 1 {
		return arr
	}

	sort.Slice(arr, func(i, j int) bool {
		return arr[i] < arr[j]
	})

	result := make([]uint64, 1, len(arr))
	result[0] = arr[0]
	for i := 1; i < len(arr); i++ {
		if arr[i-1] != arr[i] {
			result = append(result, arr[i])
		}
	}

	return result
}

type HttpReqHttpError struct {
	StatusCode int
	Url        string
	Body       []byte
}

func (err *HttpReqHttpError) Error() string {
	return fmt.Sprintf("error response: url: %s, status: %d, body: %s", err.Url, err.StatusCode, err.Body)
}

func HttpReq(ctx context.Context, method, url string, params, result interface{}) error {
	var err error
	var req *http.Request
	if params != nil {
		paramsJSON, err := json.Marshal(params)
		if err != nil {
			return fmt.Errorf("error marshaling params for request: %w, url: %v", err, url)
		}
		req, err = http.NewRequestWithContext(ctx, method, url, bytes.NewBuffer(paramsJSON))
		if err != nil {
			return fmt.Errorf("error creating request with params: %w, url: %v", err, url)
		}
	} else {
		req, err = http.NewRequestWithContext(ctx, method, url, nil)
		if err != nil {
			return fmt.Errorf("error creating request: %w, url: %v", err, url)
		}
	}
	req.Header.Set("Content-Type", "application/json")
	httpClient := &http.Client{Timeout: time.Minute}
	res, err := httpClient.Do(req)
	if err != nil {
		return err
	}
	defer res.Body.Close()
	if res.StatusCode != http.StatusOK {
		body, _ := io.ReadAll(res.Body)
		return &HttpReqHttpError{
			StatusCode: res.StatusCode,
			Url:        url,
			Body:       body,
		}
	}
	if result != nil {
		err = json.NewDecoder(res.Body).Decode(result)
		if err != nil {
			return fmt.Errorf("error unmarshaling response: %w, url: %v", err, url)
		}
	}
	return nil
}

func ReverseString(s string) string {
	runes := []rune(s)
	for i, j := 0, len(runes)-1; i < j; i, j = i+1, j-1 {
		runes[i], runes[j] = runes[j], runes[i]
	}
	return string(runes)
}

func GetCurrentFuncName() string {
	pc, _, _, _ := runtime.Caller(1)
	return runtime.FuncForPC(pc).Name()
}<|MERGE_RESOLUTION|>--- conflicted
+++ resolved
@@ -134,12 +134,8 @@
 		"formatETH":                               FormatETH,
 		"formatFloat":                             FormatFloat,
 		"formatAmount":                            FormatAmount,
-<<<<<<< HEAD
-=======
-		"formatExchangedAmount":                   FormatExchangedAmount,
 		"formatBytes":                             FormatBytes,
 		"formatBlobVersionedHash":                 FormatBlobVersionedHash,
->>>>>>> a073dfe6
 		"formatBigAmount":                         FormatBigAmount,
 		"formatBytesAmount":                       FormatBytesAmount,
 		"formatYesNo":                             FormatYesNo,
@@ -429,15 +425,11 @@
 		return err
 	}
 
-<<<<<<< HEAD
 	if cfg.Frontend.SiteBrand == "" {
 		cfg.Frontend.SiteBrand = "beaconcha.in"
 	}
 
-	if cfg.Chain.ConfigPath == "" {
-=======
 	if cfg.Chain.ClConfigPath == "" {
->>>>>>> a073dfe6
 		// var prysmParamsConfig *prysmParams.BeaconChainConfig
 		switch cfg.Chain.Name {
 		case "mainnet":
@@ -643,7 +635,6 @@
 		cfg.Chain.DomainVoluntaryExit = "0x04000000"
 	}
 
-<<<<<<< HEAD
 	if cfg.Frontend.ClCurrency == "" {
 		switch cfg.Chain.Name {
 		case "gnosis":
@@ -670,29 +661,22 @@
 
 	if cfg.Frontend.SiteTitle == "" {
 		cfg.Frontend.SiteTitle = "Open Source Ethereum Explorer"
-=======
+	}
+
 	if cfg.Chain.Id != 0 && cfg.Chain.Id != cfg.Chain.ClConfig.DepositChainID {
 		logrus.Fatalf("cfg.Chain.Id != cfg.Chain.ClConfig.DepositChainID: %v != %v", cfg.Chain.Id, cfg.Chain.ClConfig.DepositChainID)
->>>>>>> a073dfe6
 	}
 
 	logrus.WithFields(logrus.Fields{
 		"genesisTimestamp":       cfg.Chain.GenesisTimestamp,
 		"genesisValidatorsRoot":  cfg.Chain.GenesisValidatorsRoot,
-<<<<<<< HEAD
-		"configName":             cfg.Chain.Config.ConfigName,
-		"depositChainID":         cfg.Chain.Config.DepositChainID,
-		"depositNetworkID":       cfg.Chain.Config.DepositNetworkID,
-		"depositContractAddress": cfg.Chain.Config.DepositContractAddress,
-		"clCurrency":             cfg.Frontend.ClCurrency,
-		"elCurrency":             cfg.Frontend.ElCurrency,
-		"mainCurrency":           cfg.Frontend.MainCurrency,
-=======
 		"configName":             cfg.Chain.ClConfig.ConfigName,
 		"depositChainID":         cfg.Chain.ClConfig.DepositChainID,
 		"depositNetworkID":       cfg.Chain.ClConfig.DepositNetworkID,
 		"depositContractAddress": cfg.Chain.ClConfig.DepositContractAddress,
->>>>>>> a073dfe6
+		"clCurrency":             cfg.Frontend.ClCurrency,
+		"elCurrency":             cfg.Frontend.ElCurrency,
+		"mainCurrency":           cfg.Frontend.MainCurrency,
 	}).Infof("did init config")
 
 	return nil
