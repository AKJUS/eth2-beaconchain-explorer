--- conflicted
+++ resolved
@@ -20,7 +20,6 @@
 var BigtableClient *Bigtable
 
 const (
-<<<<<<< HEAD
 	DEFAULT_FAMILY               = "f"
 	VALIDATOR_BALANCES_FAMILY    = "vb"
 	ATTESTATIONS_FAMILY          = "at"
@@ -28,15 +27,8 @@
 	SYNC_COMMITTEES_FAMILY       = "sc"
 	INCOME_DETAILS_COLUMN_FAMILY = "id"
 	SERIES_FAMILY                = "series"
-=======
-	DEFAULT_FAMILY                = "f"
-	VALIDATOR_BALANCES_FAMILY     = "vb"
-	ATTESTATIONS_FAMILY           = "at"
-	PROPOSALS_FAMILY              = "pr"
-	SYNC_COMMITTEES_FAMILY        = "sc"
-	INCOME_DETAILS_COLUMN_FAMILY  = "id"
-	MACHINE_METRICS_COLUMN_FAMILY = "mm"
->>>>>>> 15026bf8
+  MACHINE_METRICS_COLUMN_FAMILY = "mm"
+
 
 	max_block_number = 1000000000
 	max_epoch        = 1000000000
