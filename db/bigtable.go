package db

import (
	"context"
	"encoding/binary"
	"eth2-exporter/types"
	"eth2-exporter/utils"
	"fmt"
	"os"
	"sort"
	"strconv"
	"strings"
	"sync"
	"time"

	gcp_bigtable "cloud.google.com/go/bigtable"
	"github.com/go-redis/redis/v8"
	itypes "github.com/gobitfly/eth-rewards/types"
	"github.com/sirupsen/logrus"
	"golang.org/x/sync/errgroup"
	"google.golang.org/api/option"
	"google.golang.org/protobuf/proto"
)

var BigtableClient *Bigtable

const (
	DEFAULT_FAMILY                = "f"
	VALIDATOR_BALANCES_FAMILY     = "vb"
	ATTESTATIONS_FAMILY           = "at"
	PROPOSALS_FAMILY              = "pr"
	SYNC_COMMITTEES_FAMILY        = "sc"
	INCOME_DETAILS_COLUMN_FAMILY  = "id"
	STATS_COLUMN_FAMILY           = "stats"
	MACHINE_METRICS_COLUMN_FAMILY = "mm"
	SERIES_FAMILY                 = "series"

	SUM_COLUMN = "sum"

	max_block_number = 1000000000
	max_epoch        = 1000000000
)

type Bigtable struct {
	client *gcp_bigtable.Client

	tableBeaconchain             *gcp_bigtable.Table
	tableValidators              *gcp_bigtable.Table
	tableValidatorBalances       *gcp_bigtable.Table
	tableValidatorAttestations   *gcp_bigtable.Table
	tableValidatorProposals      *gcp_bigtable.Table
	tableValidatorSyncCommittees *gcp_bigtable.Table
	tableValidatorIncomeDetails  *gcp_bigtable.Table

	tableData            *gcp_bigtable.Table
	tableBlocks          *gcp_bigtable.Table
	tableMetadataUpdates *gcp_bigtable.Table
	tableMetadata        *gcp_bigtable.Table

	tableMachineMetrics *gcp_bigtable.Table

	redisCache *redis.Client

	lastAttestationCache    map[uint64]uint64
	lastAttestationCacheMux *sync.Mutex

	chainId string
}

func InitBigtable(project, instance, chainId, redisAddress string) (*Bigtable, error) {

	if utils.Config.Bigtable.Emulator {
		logger.Infof("using emulated local bigtable environment, setting BIGTABLE_EMULATOR_HOST env variable to 127.0.0.1:%d", utils.Config.Bigtable.EmulatorPort)
		err := os.Setenv("BIGTABLE_EMULATOR_HOST", fmt.Sprintf("127.0.0.1:%d", utils.Config.Bigtable.EmulatorPort))

		if err != nil {
			logger.Fatalf("unable to set bigtable emulator environment variable: %v", err)
		}
	}
	ctx, cancel := context.WithTimeout(context.Background(), time.Second*30)
	defer cancel()

	poolSize := 50
	btClient, err := gcp_bigtable.NewClient(ctx, project, instance, option.WithGRPCConnectionPool(poolSize))
	// btClient, err := gcp_bigtable.NewClient(context.Background(), project, instance)

	if err != nil {
		return nil, err
	}

	rdc := redis.NewClient(&redis.Options{
		Addr:        redisAddress,
		ReadTimeout: time.Second * 20,
	})

	if err := rdc.Ping(ctx).Err(); err != nil {
		return nil, err
	}

	bt := &Bigtable{
		client:                       btClient,
		tableData:                    btClient.Open("data"),
		tableBlocks:                  btClient.Open("blocks"),
		tableMetadataUpdates:         btClient.Open("metadata_updates"),
		tableMetadata:                btClient.Open("metadata"),
		tableBeaconchain:             btClient.Open("beaconchain"),
		tableMachineMetrics:          btClient.Open("machine_metrics"),
		tableValidators:              btClient.Open("beaconchain_validators"),
		tableValidatorBalances:       btClient.Open("beaconchain_validator_balances"),
		tableValidatorAttestations:   btClient.Open("beaconchain_validator_attestations"),
		tableValidatorProposals:      btClient.Open("beaconchain_validator_proposals"),
		tableValidatorSyncCommittees: btClient.Open("beaconchain_validator_sync"),
		tableValidatorIncomeDetails:  btClient.Open("beaconchain_validator_income"),
		chainId:                      chainId,
		redisCache:                   rdc,
		lastAttestationCacheMux:      &sync.Mutex{},
	}

	BigtableClient = bt
	return bt, nil
}

func (bigtable *Bigtable) Close() {
	bigtable.client.Close()
}

func (bigtable *Bigtable) GetClient() *gcp_bigtable.Client {
	return bigtable.client
}

func (bigtable *Bigtable) SaveMachineMetric(process string, userID uint64, machine string, data []byte) error {
	ctx, cancel := context.WithTimeout(context.Background(), time.Second*30)
	defer cancel()

	rowKeyData := fmt.Sprintf("u:%s:p:%s:m:%v", reversePaddedUserID(userID), process, machine)

	ts := gcp_bigtable.Now()
	rateLimitKey := fmt.Sprintf("%s:%d", rowKeyData, ts.Time().Minute())
	keySet, err := bigtable.redisCache.SetNX(ctx, rateLimitKey, "1", time.Minute).Result()
	if err != nil {
		return err
	}
	if !keySet {
		return fmt.Errorf("rate limit, last metric insert was less than 1 min ago")
	}

	// for limiting machines per user, add the machine field to a redis set
	// bucket period is 15mins
	machineLimitKey := fmt.Sprintf("%s:%d", reversePaddedUserID(userID), ts.Time().Minute()%15)
	pipe := bigtable.redisCache.Pipeline()
	pipe.SAdd(ctx, machineLimitKey, machine)
	pipe.Expire(ctx, machineLimitKey, time.Minute*15)
	_, err = pipe.Exec(ctx)
	if err != nil {
		return err
	}

	dataMut := gcp_bigtable.NewMutation()
	dataMut.Set(MACHINE_METRICS_COLUMN_FAMILY, "v1", ts, data)

	err = bigtable.tableMachineMetrics.Apply(
		ctx,
		rowKeyData,
		dataMut,
	)
	if err != nil {
		return err
	}

	return nil
}

func (bigtable Bigtable) getMachineMetricNamesMap(userID uint64, searchDepth int) (map[string]bool, error) {
	ctx, cancel := context.WithDeadline(context.Background(), time.Now().Add(time.Second*30))
	defer cancel()

	rangePrefix := fmt.Sprintf("u:%s:p:", reversePaddedUserID(userID))

	filter := gcp_bigtable.ChainFilters(
		gcp_bigtable.FamilyFilter(MACHINE_METRICS_COLUMN_FAMILY),
		gcp_bigtable.LatestNFilter(searchDepth),
		gcp_bigtable.TimestampRangeFilter(time.Now().Add(time.Duration(searchDepth*-1)*time.Minute), time.Now()),
		gcp_bigtable.StripValueFilter(),
	)

	machineNames := make(map[string]bool)

	err := bigtable.tableMachineMetrics.ReadRows(ctx, gcp_bigtable.PrefixRange(rangePrefix), func(r gcp_bigtable.Row) bool {
		success, _, machine, _ := machineMetricRowParts(r.Key())
		if !success {
			return false
		}
		machineNames[machine] = true

		return true
	}, gcp_bigtable.RowFilter(filter))
	if err != nil {
		return machineNames, err
	}

	return machineNames, nil
}

func (bigtable Bigtable) GetMachineMetricsMachineNames(userID uint64) ([]string, error) {
	names, err := bigtable.getMachineMetricNamesMap(userID, 300)
	if err != nil {
		return nil, err
	}

	result := []string{}
	for key := range names {
		result = append(result, key)
	}

	return result, nil
}

func (bigtable Bigtable) GetMachineMetricsMachineCount(userID uint64) (uint64, error) {
	ctx, cancel := context.WithTimeout(context.Background(), time.Second*10)
	defer cancel()

	machineLimitKey := fmt.Sprintf("%s:%d", reversePaddedUserID(userID), time.Now().Minute()%15)

	card, err := bigtable.redisCache.SCard(ctx, machineLimitKey).Result()
	if err != nil {
		return 0, err
	}
	return uint64(card), nil
}

func (bigtable Bigtable) GetMachineMetricsNode(userID uint64, limit, offset int) ([]*types.MachineMetricNode, error) {
	return getMachineMetrics(bigtable, "beaconnode", userID, limit, offset,
		func(data []byte, machine string) *types.MachineMetricNode {
			obj := &types.MachineMetricNode{}
			err := proto.Unmarshal(data, obj)
			if err != nil {
				return nil
			}
			obj.Machine = &machine
			return obj
		},
	)
}

func (bigtable Bigtable) GetMachineMetricsValidator(userID uint64, limit, offset int) ([]*types.MachineMetricValidator, error) {
	return getMachineMetrics(bigtable, "validator", userID, limit, offset,
		func(data []byte, machine string) *types.MachineMetricValidator {
			obj := &types.MachineMetricValidator{}
			err := proto.Unmarshal(data, obj)
			if err != nil {
				return nil
			}
			obj.Machine = &machine
			return obj
		},
	)
}

func (bigtable Bigtable) GetMachineMetricsSystem(userID uint64, limit, offset int) ([]*types.MachineMetricSystem, error) {
	return getMachineMetrics(bigtable, "system", userID, limit, offset,
		func(data []byte, machine string) *types.MachineMetricSystem {
			obj := &types.MachineMetricSystem{}
			err := proto.Unmarshal(data, obj)
			if err != nil {
				return nil
			}
			obj.Machine = &machine
			return obj
		},
	)
}

func getMachineMetrics[T types.MachineMetricSystem | types.MachineMetricNode | types.MachineMetricValidator](bigtable Bigtable, process string, userID uint64, limit, offset int, marshler func(data []byte, machine string) *T) ([]*T, error) {
	ctx, cancel := context.WithDeadline(context.Background(), time.Now().Add(time.Second*30))
	defer cancel()

	rangePrefix := fmt.Sprintf("u:%s:p:%s:m:", reversePaddedUserID(userID), process)
	res := make([]*T, 0)
	if offset <= 0 {
		offset = 1
	}

	filter := gcp_bigtable.ChainFilters(
		gcp_bigtable.FamilyFilter(MACHINE_METRICS_COLUMN_FAMILY),
		gcp_bigtable.LatestNFilter(limit),
		gcp_bigtable.CellsPerRowOffsetFilter(offset),
	)
	gapSize := getMachineStatsGap(uint64(limit))
	err := bigtable.tableMachineMetrics.ReadRows(ctx, gcp_bigtable.PrefixRange(rangePrefix), func(r gcp_bigtable.Row) bool {
		success, _, machine, _ := machineMetricRowParts(r.Key())
		if !success {
			return false
		}
		var count = -1
		for _, ri := range r[MACHINE_METRICS_COLUMN_FAMILY] {
			count++
			if count%gapSize != 0 {
				continue
			}

			obj := marshler(ri.Value, machine)
			if obj == nil {
				return false
			}

			res = append(res, obj)
		}
		return true
	}, gcp_bigtable.RowFilter(filter))
	if err != nil {
		return nil, err
	}

	return res, nil
}

func GetMachineRowKey(userID uint64, process string, machine string) string {
	return fmt.Sprintf("u:%s:p:%s:m:%s", reversePaddedUserID(userID), process, machine)
}

// Returns a map[userID]map[machineName]machineData
// machineData contains the latest machine data in CurrentData
// and 5 minute old data in fiveMinuteOldData (defined in limit)
// as well as the insert timestamps of both
func (bigtable Bigtable) GetMachineMetricsForNotifications(rowKeys gcp_bigtable.RowList) (map[uint64]map[string]*types.MachineMetricSystemUser, error) {
	ctx, cancel := context.WithDeadline(context.Background(), time.Now().Add(time.Second*200))
	defer cancel()

	res := make(map[uint64]map[string]*types.MachineMetricSystemUser) // userID -> machine -> data

	limit := 5

	filter := gcp_bigtable.ChainFilters(
		gcp_bigtable.FamilyFilter(MACHINE_METRICS_COLUMN_FAMILY),
		gcp_bigtable.LatestNFilter(limit),
	)

	err := bigtable.tableMachineMetrics.ReadRows(ctx, rowKeys, func(r gcp_bigtable.Row) bool {
		success, userID, machine, _ := machineMetricRowParts(r.Key())
		if !success {
			return false
		}

		count := 0
		for _, ri := range r[MACHINE_METRICS_COLUMN_FAMILY] {

			obj := &types.MachineMetricSystem{}
			err := proto.Unmarshal(ri.Value, obj)
			if err != nil {
				return false
			}

			if _, found := res[userID]; !found {
				res[userID] = make(map[string]*types.MachineMetricSystemUser)
			}

			last, found := res[userID][machine]

			if found && count == limit-1 {
				res[userID][machine] = &types.MachineMetricSystemUser{
					UserID:                    userID,
					Machine:                   machine,
					CurrentData:               last.CurrentData,
					FiveMinuteOldData:         obj,
					CurrentDataInsertTs:       last.CurrentDataInsertTs,
					FiveMinuteOldDataInsertTs: ri.Timestamp.Time().Unix(),
				}
			} else {
				res[userID][machine] = &types.MachineMetricSystemUser{
					UserID:                    userID,
					Machine:                   machine,
					CurrentData:               obj,
					FiveMinuteOldData:         nil,
					CurrentDataInsertTs:       ri.Timestamp.Time().Unix(),
					FiveMinuteOldDataInsertTs: 0,
				}
			}
			count++

		}
		return true
	}, gcp_bigtable.RowFilter(filter))
	if err != nil {
		return nil, err
	}

	return res, nil
}

func machineMetricRowParts(r string) (bool, uint64, string, string) {
	keySplit := strings.Split(r, ":")

	userID, err := strconv.ParseUint(keySplit[1], 10, 64)
	if err != nil {
		logger.Errorf("error parsing slot from row key %v: %v", r, err)
		return false, 0, "", ""
	}
	userID = ^uint64(0) - userID

	machine := ""
	if len(keySplit) >= 6 {
		machine = keySplit[5]
	}

	process := keySplit[3]

	return true, userID, machine, process
}

func (bigtable *Bigtable) SaveValidatorBalances(epoch uint64, validators []*types.Validator) error {

	ctx, cancel := context.WithTimeout(context.Background(), time.Minute*2)
	defer cancel()

	// start := time.Now()
	ts := gcp_bigtable.Timestamp(0)

	muts := make([]*gcp_bigtable.Mutation, 0, 100000)
	keys := make([]string, 0, 100000)

	for i, validator := range validators {
		balanceEncoded := make([]byte, 8)
		binary.LittleEndian.PutUint64(balanceEncoded, validator.Balance)

		effectiveBalanceEncoded := make([]byte, 8)
		binary.LittleEndian.PutUint64(effectiveBalanceEncoded, validator.EffectiveBalance)

		combined := append(balanceEncoded, effectiveBalanceEncoded...)
		mut := &gcp_bigtable.Mutation{}
		mut.Set(VALIDATOR_BALANCES_FAMILY, "b", ts, combined)
		key := fmt.Sprintf("%s:%s:%s", bigtable.chainId, bigtable.validatorIndexToKey(validator.Index), reversedPaddedEpoch(epoch))

		muts = append(muts, mut)
		keys = append(keys, key)

		if i%100000 == 0 {
			errs, err := bigtable.tableValidatorBalances.ApplyBulk(ctx, keys, muts)

			if err != nil {
				return err
			}

			for _, err := range errs {
				return err
			}
			muts = make([]*gcp_bigtable.Mutation, 0, 100000)
			keys = make([]string, 0, 100000)
		}
	}

	if len(muts) > 0 {
		errs, err := bigtable.tableValidatorBalances.ApplyBulk(ctx, keys, muts)

		if err != nil {
			return err
		}

		for _, err := range errs {
			return err
		}
	}

	// logger.Infof("exported validator balances to bigtable in %v", time.Since(start))
	return nil
}

func (bigtable *Bigtable) SaveAttestationAssignments(epoch uint64, assignments map[string]uint64) error {

	ctx, cancel := context.WithTimeout(context.Background(), time.Minute*2)
	defer cancel()

	start := time.Now()
	ts := gcp_bigtable.Timestamp(0)

	validatorsPerSlot := make(map[uint64][]uint64)
	for key, validator := range assignments {
		keySplit := strings.Split(key, "-")

		attesterslot, err := strconv.ParseUint(keySplit[0], 10, 64)
		if err != nil {
			return err
		}

		if validatorsPerSlot[attesterslot] == nil {
			validatorsPerSlot[attesterslot] = make([]uint64, 0, len(assignments)/int(utils.Config.Chain.Config.SlotsPerEpoch))
		}
		validatorsPerSlot[attesterslot] = append(validatorsPerSlot[attesterslot], validator)
	}

	muts := make([]*gcp_bigtable.Mutation, 0, 100000)
	keys := make([]string, 0, 100000)

	for slot, validators := range validatorsPerSlot {

		for _, validator := range validators {
			mut := gcp_bigtable.NewMutation()
			key := fmt.Sprintf("%s:%s:%s", bigtable.chainId, bigtable.validatorIndexToKey(validator), reversedPaddedEpoch(epoch))
			mut.Set(ATTESTATIONS_FAMILY, fmt.Sprintf("%d", slot), ts, []byte{})

			muts = append(muts, mut)
			keys = append(keys, key)
		}

		if len(muts)%100000 == 0 {
			errs, err := bigtable.tableValidatorAttestations.ApplyBulk(ctx, keys, muts)

			if err != nil {
				return err
			}

			for _, err := range errs {
				return err
			}
			muts = make([]*gcp_bigtable.Mutation, 0, 100000)
			keys = make([]string, 0, 100000)
		}
	}

	if len(muts) > 0 {
		errs, err := bigtable.tableValidatorAttestations.ApplyBulk(ctx, keys, muts)

		if err != nil {
			return err
		}
		for _, err := range errs {
			return err
		}
	}

	logger.Infof("exported attestation assignments to bigtable in %v", time.Since(start))
	return nil
}

func (bigtable *Bigtable) SaveProposalAssignments(epoch uint64, assignments map[uint64]uint64) error {

	ctx, cancel := context.WithTimeout(context.Background(), time.Second*30)
	defer cancel()

	start := time.Now()
	ts := gcp_bigtable.Timestamp(0)

	muts := make([]*gcp_bigtable.Mutation, 0, 100000)
	keys := make([]string, 0, 100000)

	for slot, validator := range assignments {
		mut := gcp_bigtable.NewMutation()
		mut.Set(PROPOSALS_FAMILY, "p", ts, []byte{})

		key := fmt.Sprintf("%s:%s:%s:%s", bigtable.chainId, bigtable.validatorIndexToKey(validator), reversedPaddedEpoch(epoch), reversedPaddedSlot(slot))

		muts = append(muts, mut)
		keys = append(keys, key)
	}

	errs, err := bigtable.tableValidatorProposals.ApplyBulk(ctx, keys, muts)

	if err != nil {
		return err
	}

	for _, err := range errs {
		return err
	}

	logger.Infof("exported proposal assignments to bigtable in %v", time.Since(start))
	return nil
}

func (bigtable *Bigtable) SaveSyncCommitteesAssignments(startSlot, endSlot uint64, validators []uint64) error {

	return nil //disabled as not needed

	ctx, cancel := context.WithTimeout(context.Background(), time.Minute*10)
	defer cancel()

	start := time.Now()
	ts := gcp_bigtable.Timestamp(0)

	var muts []*gcp_bigtable.Mutation
	var keys []string

	for i := startSlot; i <= endSlot; i++ {
		for _, validator := range validators {
			mut := gcp_bigtable.NewMutation()
			mut.Set(SYNC_COMMITTEES_FAMILY, "s", ts, []byte{})

			key := fmt.Sprintf("%s:%s:%s:%s", bigtable.chainId, bigtable.validatorIndexToKey(validator), reversedPaddedEpoch(i/utils.Config.Chain.Config.SlotsPerEpoch), reversedPaddedSlot(i))

			muts = append(muts, mut)
			keys = append(keys, key)

			if len(muts)%100000 == 0 {
				logger.Infof("saving %v mutations for sync duties", len(muts))
				errs, err := bigtable.tableValidatorSyncCommittees.ApplyBulk(ctx, keys, muts)

				if err != nil {
					return err
				}

				for _, err := range errs {
					if err != nil {
						return err
					}
				}

				muts = make([]*gcp_bigtable.Mutation, 0, 100000)
				keys = make([]string, 0, 100000)
			}
		}

	}

	if len(muts) > 0 {
		logger.Infof("saving %v mutations for sync duties", len(muts))
		errs, err := bigtable.tableValidatorSyncCommittees.ApplyBulk(ctx, keys, muts)

		if err != nil {
			return err
		}

		for _, err := range errs {
			if err != nil {
				return err
			}
		}
	}

	logger.Infof("exported sync committee assignments to bigtable in %v", time.Since(start))
	return nil
}

func (bigtable *Bigtable) SaveAttestations(blocks map[uint64]map[string]*types.Block) error {

	// Initialize in memory last attestation cache lazily
	bigtable.lastAttestationCacheMux.Lock()
	if bigtable.lastAttestationCache == nil {
		t := time.Now()
		var err error
		bigtable.lastAttestationCache, err = bigtable.GetLastAttestationSlots([]uint64{})

		if err != nil {
			bigtable.lastAttestationCacheMux.Unlock()
			return err
		}
		logger.Infof("initialized in memory last attestation slot cache with %v validators in %v", len(bigtable.lastAttestationCache), time.Since(t))

	}
	bigtable.lastAttestationCacheMux.Unlock()

	ctx, cancel := context.WithTimeout(context.Background(), time.Minute*2)
	defer cancel()

	start := time.Now()

	attestationsBySlot := make(map[uint64]map[uint64]uint64) //map[attestedSlot]map[validator]includedSlot

	slots := make([]uint64, 0, len(blocks))
	for slot := range blocks {
		slots = append(slots, slot)
	}
	sort.Slice(slots, func(i, j int) bool {
		return slots[i] < slots[j]
	})

	for _, slot := range slots {
		for _, b := range blocks[slot] {
			// logger.Infof("processing slot %v", slot)
			for _, a := range b.Attestations {
				for _, validator := range a.Attesters {
					inclusionSlot := slot
					attestedSlot := a.Data.Slot
					if attestationsBySlot[attestedSlot] == nil {
						attestationsBySlot[attestedSlot] = make(map[uint64]uint64)
					}

					if attestationsBySlot[attestedSlot][validator] == 0 || inclusionSlot < attestationsBySlot[attestedSlot][validator] {
						attestationsBySlot[attestedSlot][validator] = inclusionSlot
					}
				}
			}
		}
	}

	mutsInclusionSlot := make([]*gcp_bigtable.Mutation, 0, 100000)
	keysInclusionSlot := make([]string, 0, 100000)

	for attestedSlot, inclusions := range attestationsBySlot {
		mutLastAttestationSlot := gcp_bigtable.NewMutation()
		mutLastAttestationSlotSet := false

		epoch := attestedSlot / utils.Config.Chain.Config.SlotsPerEpoch
		bigtable.lastAttestationCacheMux.Lock()
		for validator, inclusionSlot := range inclusions {

			mutInclusionSlot := gcp_bigtable.NewMutation()
			mutInclusionSlot.Set(ATTESTATIONS_FAMILY, fmt.Sprintf("%d", attestedSlot), gcp_bigtable.Timestamp((max_block_number-inclusionSlot)*1000), []byte{})
			key := fmt.Sprintf("%s:%s:%s", bigtable.chainId, bigtable.validatorIndexToKey(validator), reversedPaddedEpoch(epoch))

			mutsInclusionSlot = append(mutsInclusionSlot, mutInclusionSlot)
			keysInclusionSlot = append(keysInclusionSlot, key)
			if attestedSlot > bigtable.lastAttestationCache[validator] {
				mutLastAttestationSlot.Set(ATTESTATIONS_FAMILY, fmt.Sprintf("%d", validator), gcp_bigtable.Timestamp((attestedSlot)*1000), []byte{})
				bigtable.lastAttestationCache[validator] = attestedSlot
				mutLastAttestationSlotSet = true
			}

		}
		bigtable.lastAttestationCacheMux.Unlock()

		attstart := time.Now()

		if len(mutsInclusionSlot)%100000 == 0 {
			errs, err := bigtable.tableValidatorAttestations.ApplyBulk(ctx, keysInclusionSlot, mutsInclusionSlot)
			if err != nil {
				return err
			}
			for _, err := range errs {
				return err
			}
			logger.Infof("applied attestation mutations in %v", time.Since(attstart))
			mutsInclusionSlot = make([]*gcp_bigtable.Mutation, 0, 100000)
			keysInclusionSlot = make([]string, 0, 100000)
		}
		if mutLastAttestationSlotSet {
			err := bigtable.tableValidators.Apply(ctx, fmt.Sprintf("%s:lastAttestationSlot", bigtable.chainId), mutLastAttestationSlot)
			if err != nil {
				return err
			}
		}
	}

	if len(mutsInclusionSlot) > 0 {
		attstart := time.Now()
		errs, err := bigtable.tableValidatorAttestations.ApplyBulk(ctx, keysInclusionSlot, mutsInclusionSlot)
		if err != nil {
			return err
		}
		for _, err := range errs {
			return err
		}
		logger.Infof("applied attestation mutations in %v", time.Since(attstart))
	}

	logger.Infof("exported attestations (new) to bigtable in %v", time.Since(start))
	return nil
}

// This method is only to be used for migrating the last attestation slot to bigtable and should not be used for any other purpose
func (bigtable *Bigtable) SetLastAttestationSlot(validator uint64, lastAttestationSlot uint64) error {
	ctx, cancel := context.WithTimeout(context.Background(), time.Second*30)
	defer cancel()

	mutLastAttestationSlot := gcp_bigtable.NewMutation()
	mutLastAttestationSlot.Set(ATTESTATIONS_FAMILY, fmt.Sprintf("%d", validator), gcp_bigtable.Timestamp(lastAttestationSlot*1000), []byte{})
	err := bigtable.tableValidators.Apply(ctx, fmt.Sprintf("%s:lastAttestationSlot", bigtable.chainId), mutLastAttestationSlot)
	if err != nil {
		return err
	}

	return nil
}

func (bigtable *Bigtable) SaveProposals(blocks map[uint64]map[string]*types.Block) error {

	ctx, cancel := context.WithTimeout(context.Background(), time.Second*30)
	defer cancel()

	start := time.Now()

	slots := make([]uint64, 0, len(blocks))
	for slot := range blocks {
		slots = append(slots, slot)
	}
	sort.Slice(slots, func(i, j int) bool {
		return slots[i] < slots[j]
	})

	muts := make([]*gcp_bigtable.Mutation, 0, 100000)
	keys := make([]string, 0, 100000)

	for _, slot := range slots {
		for _, b := range blocks[slot] {

			if len(b.BlockRoot) != 32 { // skip dummy blocks
				continue
			}
			mut := gcp_bigtable.NewMutation()
			mut.Set(PROPOSALS_FAMILY, "b", gcp_bigtable.Timestamp((max_block_number-b.Slot)*1000), []byte{})
			key := fmt.Sprintf("%s:%s:%s:%s", bigtable.chainId, bigtable.validatorIndexToKey(b.Proposer), reversedPaddedEpoch(b.Slot/utils.Config.Chain.Config.SlotsPerEpoch), reversedPaddedSlot(b.Slot))

			muts = append(muts, mut)
			keys = append(keys, key)
		}
	}
	errs, err := bigtable.tableValidatorProposals.ApplyBulk(ctx, keys, muts)

	if err != nil {
		return err
	}

	for _, err := range errs {
		return err
	}
	logger.Infof("exported proposals to bigtable in %v", time.Since(start))
	return nil
}

func (bigtable *Bigtable) SaveSyncComitteeDuties(blocks map[uint64]map[string]*types.Block) error {

	ctx, cancel := context.WithTimeout(context.Background(), time.Minute*2)
	defer cancel()

	start := time.Now()

	dutiesBySlot := make(map[uint64]map[uint64]bool) //map[dutiesSlot]map[validator]bool

	slots := make([]uint64, 0, len(blocks))
	for slot := range blocks {
		slots = append(slots, slot)
	}
	sort.Slice(slots, func(i, j int) bool {
		return slots[i] < slots[j]
	})

	for _, slot := range slots {
		for _, b := range blocks[slot] {
			if b.Status == 2 {
				continue
			} else if b.SyncAggregate != nil && len(b.SyncAggregate.SyncCommitteeValidators) > 0 {
				bitLen := len(b.SyncAggregate.SyncCommitteeBits) * 8
				valLen := len(b.SyncAggregate.SyncCommitteeValidators)
				if bitLen < valLen {
					return fmt.Errorf("error getting sync_committee participants: bitLen != valLen: %v != %v", bitLen, valLen)
				}
				for i, valIndex := range b.SyncAggregate.SyncCommitteeValidators {
					if dutiesBySlot[b.Slot] == nil {
						dutiesBySlot[b.Slot] = make(map[uint64]bool)
					}
					dutiesBySlot[b.Slot][valIndex] = utils.BitAtVector(b.SyncAggregate.SyncCommitteeBits, i)
				}
			}
		}
	}

	if len(dutiesBySlot) == 0 {
		logger.Infof("no sync duties to export")
		return nil
	}

	muts := make([]*gcp_bigtable.Mutation, 0, 100000)
	keys := make([]string, 0, 100000)

	for slot, validators := range dutiesBySlot {
		for validator, participated := range validators {
			mut := gcp_bigtable.NewMutation()
			if participated {
				mut.Set(SYNC_COMMITTEES_FAMILY, "s", gcp_bigtable.Timestamp((max_block_number-slot)*1000), []byte{})
			} else {
				mut.Set(SYNC_COMMITTEES_FAMILY, "s", gcp_bigtable.Timestamp(0), []byte{})
			}
			key := fmt.Sprintf("%s:%s:%s:%s", bigtable.chainId, bigtable.validatorIndexToKey(validator), reversedPaddedEpoch(slot/utils.Config.Chain.Config.SlotsPerEpoch), reversedPaddedSlot(slot))
			muts = append(muts, mut)
			keys = append(keys, key)
		}

	}

	errs, err := bigtable.tableValidatorSyncCommittees.ApplyBulk(ctx, keys, muts)

	if err != nil {
		return err
	}

	for _, err := range errs {
		return err
	}

	logger.Infof("exported sync committee duties to bigtable in %v", time.Since(start))
	return nil
}

// GetMaxValidatorindexForEpoch returns the higest validatorindex with a balance at that epoch
func (bigtable *Bigtable) GetMaxValidatorindexForEpoch(epoch uint64) (uint64, error) {

	ctx, cancel := context.WithTimeout(context.Background(), time.Second*180)
	defer cancel()

	ranges := bigtable.getEpochRanges(epoch, epoch)

	filter := gcp_bigtable.ChainFilters(
		gcp_bigtable.FamilyFilter(VALIDATOR_BALANCES_FAMILY),
		gcp_bigtable.LatestNFilter(1),
	)
	validator := uint64(0)

	err := bigtable.tableBeaconchain.ReadRows(ctx, ranges, func(r gcp_bigtable.Row) bool {
		for _, ri := range r[VALIDATOR_BALANCES_FAMILY] {
			val, err := strconv.ParseUint(strings.TrimPrefix(ri.Column, VALIDATOR_BALANCES_FAMILY+":"), 10, 64)
			if err != nil {
				logger.Errorf("error parsing validator from column key %v: %v", ri.Column, err)
				return false
			}
			if val > validator && val < uint64(2147483647) {
				validator = val
			}
		}
		return true
	}, gcp_bigtable.RowFilter(filter), gcp_bigtable.LimitRows(1))
	if err != nil {
		return 0, err
	}

	return validator, nil
}

func (bigtable *Bigtable) GetValidatorBalanceHistory(validators []uint64, startEpoch uint64, endEpoch uint64) (map[uint64][]*types.ValidatorBalance, error) {

	if len(validators) == 0 {
		return nil, fmt.Errorf("passing empty validator array is unsupported")
	}

	batchSize := 1000
	concurrency := 10

	ctx, cancel := context.WithDeadline(context.Background(), time.Now().Add(time.Minute))
	defer cancel()

	res := make(map[uint64][]*types.ValidatorBalance, len(validators))
	resMux := &sync.Mutex{}

	g, gCtx := errgroup.WithContext(ctx)
	g.SetLimit(concurrency)

	for i := 0; i < len(validators); i += batchSize {

		upperBound := i + batchSize
		if len(validators) < upperBound {
			upperBound = len(validators)
		}
		vals := validators[i:upperBound]

		g.Go(func() error {
			select {
			case <-gCtx.Done():
				return gCtx.Err()
			default:
			}
			ranges := bigtable.getValidatorsEpochRanges(vals, startEpoch, endEpoch)
			ro := gcp_bigtable.LimitRows(int64(endEpoch-startEpoch+1) * int64(len(vals)))

			handleRow := func(r gcp_bigtable.Row) bool {
				keySplit := strings.Split(r.Key(), ":")

				epoch, err := strconv.ParseUint(keySplit[2], 10, 64)
				if err != nil {
					logger.Errorf("error parsing epoch from row key %v: %v", r.Key(), err)
					return false
				}

				validator, err := bigtable.validatorKeyToIndex(keySplit[1])
				if err != nil {
					logger.Errorf("error parsing validator index from row key %v: %v", r.Key(), err)
					return false
				}
				resMux.Lock()
				if res[validator] == nil {
					res[validator] = make([]*types.ValidatorBalance, 0)
				}
				resMux.Unlock()

				for _, ri := range r[VALIDATOR_BALANCES_FAMILY] {

					balances := ri.Value

					balanceBytes := balances[0:8]
					effectiveBalanceBytes := balances[8:16]
					balance := binary.LittleEndian.Uint64(balanceBytes)
					effectiveBalance := binary.LittleEndian.Uint64(effectiveBalanceBytes)

					resMux.Lock()
					res[validator] = append(res[validator], &types.ValidatorBalance{
						Epoch:            max_epoch - epoch,
						Balance:          balance,
						EffectiveBalance: effectiveBalance,
						Index:            validator,
						PublicKey:        []byte{},
					})
					resMux.Unlock()
				}
				return true
			}

			err := bigtable.tableValidatorBalances.ReadRows(gCtx, ranges, handleRow, ro)
			if err != nil {
				return err
			}

			// logrus.Infof("retrieved data for validators %v - %v", vals[0], vals[len(vals)-1])
			return nil
		})
	}

	if err := g.Wait(); err != nil {
		return nil, err
	}

	return res, nil
}

func (bigtable *Bigtable) GetValidatorAttestationHistory(validators []uint64, startEpoch uint64, endEpoch uint64) (map[uint64][]*types.ValidatorAttestation, error) {

	if len(validators) == 0 {
		return nil, fmt.Errorf("passing empty validator array is unsupported")
	}

	batchSize := 1000
	concurrency := 10

	ctx, cancel := context.WithDeadline(context.Background(), time.Now().Add(time.Minute*5))
	defer cancel()

	slots := []uint64{}

	for slot := startEpoch * utils.Config.Chain.Config.SlotsPerEpoch; slot < (endEpoch+1)*utils.Config.Chain.Config.SlotsPerEpoch; slot++ {
		slots = append(slots, slot)
	}
	orphanedSlotsMap, err := GetOrphanedSlotsMap(slots)
	if err != nil {
		return nil, err
	}

	res := make(map[uint64][]*types.ValidatorAttestation, len(validators))
	resMux := &sync.Mutex{}

	filter := gcp_bigtable.LatestNFilter(1)

	g, gCtx := errgroup.WithContext(ctx)
	g.SetLimit(concurrency)

	for i := 0; i < len(validators); i += batchSize {

		upperBound := i + batchSize
		if len(validators) < upperBound {
			upperBound = len(validators)
		}
		vals := validators[i:upperBound]

		g.Go(func() error {
			select {
			case <-gCtx.Done():
				return gCtx.Err()
			default:
			}
			ranges := bigtable.getValidatorsEpochRanges(vals, startEpoch, endEpoch)
			err = bigtable.tableValidatorAttestations.ReadRows(ctx, ranges, func(r gcp_bigtable.Row) bool {
				keySplit := strings.Split(r.Key(), ":")

				validator, err := bigtable.validatorKeyToIndex(keySplit[1])
				if err != nil {
					logger.Errorf("error parsing validator from row key %v: %v", r.Key(), err)
					return false
				}

				for _, ri := range r[ATTESTATIONS_FAMILY] {
					attesterSlotString := strings.Replace(ri.Column, ATTESTATIONS_FAMILY+":", "", 1)
					attesterSlot, err := strconv.ParseUint(attesterSlotString, 10, 64)
					if err != nil {
						logger.Errorf("error parsing slot from row key %v: %v", r.Key(), err)
						return false
					}
					inclusionSlot := max_block_number - uint64(ri.Timestamp)/1000

					status := uint64(1)
					if inclusionSlot == max_block_number {
						inclusionSlot = 0
						status = 0
					} else if orphanedSlotsMap[inclusionSlot] {
						status = 0
					}

					resMux.Lock()
					if res[validator] == nil {
						res[validator] = make([]*types.ValidatorAttestation, 0)
					}

					if len(res[validator]) > 0 && res[validator][len(res[validator])-1].AttesterSlot == attesterSlot {
						// don't override successful attestion, that was included in a different slot
						if status == 1 || res[validator][len(res[validator])-1].Status != 1 {
							res[validator][len(res[validator])-1].InclusionSlot = inclusionSlot
							res[validator][len(res[validator])-1].Status = status
							res[validator][len(res[validator])-1].Delay = int64(inclusionSlot - attesterSlot)
						}
					} else {
						res[validator] = append(res[validator], &types.ValidatorAttestation{
							Index:          validator,
							Epoch:          attesterSlot / utils.Config.Chain.Config.SlotsPerEpoch,
							AttesterSlot:   attesterSlot,
							CommitteeIndex: 0,
							Status:         status,
							InclusionSlot:  inclusionSlot,
							Delay:          int64(inclusionSlot) - int64(attesterSlot) - 1,
						})
					}
					resMux.Unlock()

				}
				return true
			}, gcp_bigtable.RowFilter(filter))

			return err
		})
	}

	if err := g.Wait(); err != nil {
		return nil, err
	}

	return res, nil
}

func (bigtable *Bigtable) GetLastAttestationSlots(validators []uint64) (map[uint64]uint64, error) {
	valLen := len(validators)

	ctx, cancel := context.WithDeadline(context.Background(), time.Now().Add(time.Minute*5))
	defer cancel()

	res := make(map[uint64]uint64, len(validators))

	columnFilters := []gcp_bigtable.Filter{}
	if valLen < 1000 {
		columnFilters = make([]gcp_bigtable.Filter, 0, len(validators))
		for _, validator := range validators {
			columnFilters = append(columnFilters, gcp_bigtable.ColumnFilter(fmt.Sprintf("%d", validator)))
		}
	}

	filter := gcp_bigtable.ChainFilters(
		gcp_bigtable.FamilyFilter(ATTESTATIONS_FAMILY),
		gcp_bigtable.InterleaveFilters(columnFilters...),
	)

	if len(columnFilters) == 1 { // special case to retrieve data for one validators
		filter = gcp_bigtable.ChainFilters(
			gcp_bigtable.FamilyFilter(ATTESTATIONS_FAMILY),
			columnFilters[0],
		)
<<<<<<< HEAD
	} else if len(columnFilters) == 0 { // special case to retrieve data for all validators
		filter = gcp_bigtable.ChainFilters(
			gcp_bigtable.FamilyFilter(ATTESTATIONS_FAMILY),
			gcp_bigtable.LatestNFilter(1),
		)
=======
	}
	if len(columnFilters) == 0 { // special case to retrieve data for all validators
		filter = gcp_bigtable.FamilyFilter(ATTESTATIONS_FAMILY)
>>>>>>> 6ec8d2f2
	}

<<<<<<< HEAD
=======
		attesterSlot, err := strconv.ParseUint(keySplit[4], 10, 64)
		if err != nil {
			logger.Errorf("error parsing slot from row key %v: %v", r.Key(), err)
			return false
		}
		attesterSlot = max_block_number - attesterSlot
		for _, ri := range r[ATTESTATIONS_FAMILY] {
			inclusionSlot := max_block_number - uint64(ri.Timestamp)/1000

			status := uint64(1)
			if inclusionSlot == max_block_number {
				inclusionSlot = 0
				status = 0
			} else if orphanedSlotsMap[inclusionSlot] {
				status = 0
			}

			validator, err := strconv.ParseUint(strings.TrimPrefix(ri.Column, ATTESTATIONS_FAMILY+":"), 10, 64)
			if err != nil {
				logger.Errorf("error parsing validator from column key %v: %v", ri.Column, err)
				return false
			}

			if res[validator] == nil {
				res[validator] = make([]*types.ValidatorAttestation, 0)
			}

			if len(res[validator]) > 0 && res[validator][len(res[validator])-1].AttesterSlot == attesterSlot {
				// don't override successful attestion, that was included in a different slot
				if status == 1 && res[validator][len(res[validator])-1].Status != 1 {
					res[validator][len(res[validator])-1].InclusionSlot = inclusionSlot
					res[validator][len(res[validator])-1].Status = status
				}
			} else {
				res[validator] = append(res[validator], &types.ValidatorAttestation{
					Index:          validator,
					Epoch:          attesterSlot / utils.Config.Chain.Config.SlotsPerEpoch,
					AttesterSlot:   attesterSlot,
					CommitteeIndex: 0,
					Status:         status,
					InclusionSlot:  inclusionSlot,
					Delay:          int64(inclusionSlot) - int64(attesterSlot) - 1,
				})
			}

		}
		return true
	}, gcp_bigtable.RowFilter(filter))
	if err != nil {
		return nil, err
	}

	return res, nil
}

func (bigtable *Bigtable) GetLastAttestationSlots(validators []uint64) (map[uint64]uint64, error) {
	valLen := len(validators)

	ctx, cancel := context.WithDeadline(context.Background(), time.Now().Add(time.Minute*5))
	defer cancel()

	res := make(map[uint64]uint64, len(validators))

	columnFilters := []gcp_bigtable.Filter{}
	if valLen < 1000 {
		columnFilters = make([]gcp_bigtable.Filter, 0, len(validators))
		for _, validator := range validators {
			columnFilters = append(columnFilters, gcp_bigtable.ColumnFilter(fmt.Sprintf("%d", validator)))
		}
	}

	filter := gcp_bigtable.ChainFilters(
		gcp_bigtable.FamilyFilter(ATTESTATIONS_FAMILY),
		gcp_bigtable.InterleaveFilters(columnFilters...),
		gcp_bigtable.LatestNFilter(1),
	)

	if len(columnFilters) == 1 { // special case to retrieve data for one validators
		filter = gcp_bigtable.ChainFilters(
			gcp_bigtable.FamilyFilter(ATTESTATIONS_FAMILY),
			columnFilters[0],
			gcp_bigtable.LatestNFilter(1),
		)
	} else if len(columnFilters) == 0 { // special case to retrieve data for all validators
		filter = gcp_bigtable.ChainFilters(
			gcp_bigtable.FamilyFilter(ATTESTATIONS_FAMILY),
			gcp_bigtable.LatestNFilter(1),
		)
	}

>>>>>>> 6ec8d2f2
	key := fmt.Sprintf("%s:lastAttestationSlot", bigtable.chainId)

	row, err := bigtable.tableValidators.ReadRow(ctx, key, gcp_bigtable.RowFilter(filter))
	if err != nil {
		return nil, err
	}

	for _, ri := range row[ATTESTATIONS_FAMILY] {
		attestedSlot := uint64(ri.Timestamp) / 1000

		validator, err := strconv.ParseUint(strings.TrimPrefix(ri.Column, ATTESTATIONS_FAMILY+":"), 10, 64)
		if err != nil {
			return nil, fmt.Errorf("error parsing validator from column key %v: %v", ri.Column, err)
		}

		res[validator] = attestedSlot
	}

	return res, nil
}

func (bigtable *Bigtable) GetValidatorMissedAttestationHistory(validators []uint64, startEpoch uint64, endEpoch uint64) (map[uint64]map[uint64]bool, error) {

	if len(validators) == 0 {
		return nil, fmt.Errorf("passing empty validator array is unsupported")
	}

	batchSize := 1000
	concurrency := 10

	ctx, cancel := context.WithDeadline(context.Background(), time.Now().Add(time.Minute*20))
	defer cancel()

	slots := []uint64{}

	for slot := startEpoch * utils.Config.Chain.Config.SlotsPerEpoch; slot < (endEpoch+1)*utils.Config.Chain.Config.SlotsPerEpoch; slot++ {
		slots = append(slots, slot)
	}
	orphanedSlotsMap, err := GetOrphanedSlotsMap(slots)
	if err != nil {
		return nil, err
	}

	res := make(map[uint64]map[uint64]bool)
	foundValid := make(map[uint64]map[uint64]bool)

	resMux := &sync.Mutex{}

<<<<<<< HEAD
	filter := gcp_bigtable.LatestNFilter(1)

	g, gCtx := errgroup.WithContext(ctx)
	g.SetLimit(concurrency)
=======
	filter := gcp_bigtable.ChainFilters(
		gcp_bigtable.FamilyFilter(ATTESTATIONS_FAMILY),
		gcp_bigtable.InterleaveFilters(columnFilters...),
	)

	if len(columnFilters) == 1 { // special case to retrieve data for one validators
		filter = gcp_bigtable.ChainFilters(
			gcp_bigtable.FamilyFilter(ATTESTATIONS_FAMILY),
			columnFilters[0],
		)
	}
	if len(columnFilters) == 0 { // special case to retrieve data for all validators
		filter = gcp_bigtable.FamilyFilter(ATTESTATIONS_FAMILY)
	}
>>>>>>> 6ec8d2f2

	for i := 0; i < len(validators); i += batchSize {

		upperBound := i + batchSize
		if len(validators) < upperBound {
			upperBound = len(validators)
		}
		vals := validators[i:upperBound]

		g.Go(func() error {
			select {
			case <-gCtx.Done():
				return gCtx.Err()
			default:
			}
			ranges := bigtable.getValidatorsEpochRanges(vals, startEpoch, endEpoch)
			err = bigtable.tableValidatorAttestations.ReadRows(ctx, ranges, func(r gcp_bigtable.Row) bool {
				keySplit := strings.Split(r.Key(), ":")

				validator, err := bigtable.validatorKeyToIndex(keySplit[1])
				if err != nil {
					logger.Errorf("error parsing validator from row key %v: %v", r.Key(), err)
					return false
				}

				for _, ri := range r[ATTESTATIONS_FAMILY] {
					attesterSlotString := strings.Replace(ri.Column, ATTESTATIONS_FAMILY+":", "", 1)
					attesterSlot, err := strconv.ParseUint(attesterSlotString, 10, 64)
					if err != nil {
						logger.Errorf("error parsing slot from row key %v: %v", r.Key(), err)
						return false
					}

					inclusionSlot := max_block_number - uint64(ri.Timestamp)/1000

					status := uint64(1)
					if inclusionSlot == max_block_number {
						status = 0
					}

					resMux.Lock()
					// only if the attestation was not included in another slot we count it as missed
					if (status == 0 || orphanedSlotsMap[inclusionSlot]) && (foundValid[validator] == nil || !foundValid[validator][attesterSlot]) {
						if res[validator] == nil {
							res[validator] = make(map[uint64]bool, 0)
						}
						res[validator][attesterSlot] = true
					} else {
						if res[validator] != nil && res[validator][attesterSlot] {
							delete(res[validator], attesterSlot)
						}
						if foundValid[validator] == nil {
							foundValid[validator] = make(map[uint64]bool, 0)
						}
						foundValid[validator][attesterSlot] = true
					}
					resMux.Unlock()
				}
				return true
			}, gcp_bigtable.RowFilter(filter))

			return err
		})
	}

	if err := g.Wait(); err != nil {
		return nil, err
	}

	return res, nil
}

func (bigtable *Bigtable) GetValidatorSyncDutiesHistory(validators []uint64, startEpoch uint64, endEpoch uint64) (map[uint64][]*types.ValidatorSyncParticipation, error) {

	if len(validators) == 0 {
		return nil, fmt.Errorf("passing empty validator array is unsupported")
	}

	batchSize := 1000
	concurrency := 10

	ctx, cancel := context.WithDeadline(context.Background(), time.Now().Add(time.Minute*5))
	defer cancel()

	res := make(map[uint64][]*types.ValidatorSyncParticipation, len(validators))
	resMux := &sync.Mutex{}

	filter := gcp_bigtable.LatestNFilter(1)

	g, gCtx := errgroup.WithContext(ctx)
	g.SetLimit(concurrency)

	for i := 0; i < len(validators); i += batchSize {

		upperBound := i + batchSize
		if len(validators) < upperBound {
			upperBound = len(validators)
		}
		vals := validators[i:upperBound]

		g.Go(func() error {
			select {
			case <-gCtx.Done():
				return gCtx.Err()
			default:
			}
			ranges := bigtable.getValidatorsEpochRanges(vals, startEpoch, endEpoch)
			err := bigtable.tableValidatorSyncCommittees.ReadRows(ctx, ranges, func(r gcp_bigtable.Row) bool {

				for _, ri := range r[SYNC_COMMITTEES_FAMILY] {
					keySplit := strings.Split(r.Key(), ":")

					validator, err := bigtable.validatorKeyToIndex(keySplit[1])
					if err != nil {
						logger.Errorf("error parsing validator from row key %v: %v", r.Key(), err)
						return false
					}

					slot, err := strconv.ParseUint(keySplit[3], 10, 64)
					if err != nil {
						logger.Errorf("error parsing slot from row key %v: %v", r.Key(), err)
						return false
					}
					slot = max_block_number - slot
					inclusionSlot := max_block_number - uint64(ri.Timestamp)/1000

					status := uint64(1) // 1: participated
					if inclusionSlot == max_block_number {
						inclusionSlot = 0
						status = 0 // 0: missed
					}

					resMux.Lock()
					if res[validator] == nil {
						res[validator] = make([]*types.ValidatorSyncParticipation, 0)
					}

					if len(res[validator]) > 0 && res[validator][len(res[validator])-1].Slot == slot {
						res[validator][len(res[validator])-1].Status = status
					} else {
						res[validator] = append(res[validator], &types.ValidatorSyncParticipation{
							Slot:   slot,
							Status: status,
						})
					}
					resMux.Unlock()

				}
				return true
			}, gcp_bigtable.RowFilter(filter))

			return err
		})
	}

	if err := g.Wait(); err != nil {
		return nil, err
	}

	return res, nil
}

func (bigtable *Bigtable) GetValidatorMissedAttestationsCount(validators []uint64, firstEpoch uint64, lastEpoch uint64) (map[uint64]*types.ValidatorMissedAttestationsStatistic, error) {
	if firstEpoch > lastEpoch {
		return nil, fmt.Errorf("GetValidatorMissedAttestationsCount received an invalid firstEpoch (%d) and lastEpoch (%d) combination", firstEpoch, lastEpoch)
	}

	res := make(map[uint64]*types.ValidatorMissedAttestationsStatistic)

	data, err := bigtable.GetValidatorMissedAttestationHistory(validators, firstEpoch, lastEpoch)

	if err != nil {
		return nil, err
	}

	logger.Infof("retrieved missed attestation history for epochs %v - %v", firstEpoch, lastEpoch)

	for validator, attestations := range data {
		if len(attestations) == 0 {
			continue
		}
		res[validator] = &types.ValidatorMissedAttestationsStatistic{
			Index:              validator,
			MissedAttestations: uint64(len(attestations)),
		}
	}

	return res, nil
}

func (bigtable *Bigtable) GetValidatorSyncDutiesStatistics(validators []uint64, startEpoch uint64, endEpoch uint64) (map[uint64]*types.ValidatorSyncDutiesStatistic, error) {
	data, err := bigtable.GetValidatorSyncDutiesHistory(validators, startEpoch, endEpoch)

	if err != nil {
		return nil, err
	}

	slotsMap := make(map[uint64]bool)
	for _, duties := range data {
		for _, duty := range duties {
			slotsMap[duty.Slot] = true
		}
	}
	slots := []uint64{}
	for slot := range slotsMap {
		slots = append(slots, slot)
	}

	orphanedSlots, err := GetOrphanedSlots(slots)
	if err != nil {
		return nil, err
	}

	orphanedSlotsMap := make(map[uint64]bool)
	for _, slot := range orphanedSlots {
		orphanedSlotsMap[slot] = true
	}

	res := make(map[uint64]*types.ValidatorSyncDutiesStatistic)

	for validator, duties := range data {
		if res[validator] == nil && len(duties) > 0 {
			res[validator] = &types.ValidatorSyncDutiesStatistic{
				Index: validator,
			}
		}

		for _, duty := range duties {
			if orphanedSlotsMap[duty.Slot] {
				res[validator].OrphanedSync++
			} else if duty.Status == 0 {
				res[validator].MissedSync++
			} else {
				res[validator].ParticipatedSync++
			}
		}
	}

	return res, nil
}

// returns the validator attestation effectiveness in %
func (bigtable *Bigtable) GetValidatorEffectiveness(validators []uint64, epoch uint64) ([]*types.ValidatorEffectiveness, error) {
	data, err := bigtable.GetValidatorAttestationHistory(validators, epoch-99, epoch)

	if err != nil {
		return nil, err
	}

	res := make([]*types.ValidatorEffectiveness, 0, len(validators))
	type readings struct {
		Count uint64
		Sum   float64
	}

	aggEffectiveness := make(map[uint64]*readings)

	for validator, history := range data {
		for _, attestation := range history {
			if aggEffectiveness[validator] == nil {
				aggEffectiveness[validator] = &readings{}
			}
			if attestation.InclusionSlot > 0 {
				// logger.Infof("adding %v for epoch %v %.2f%%", attestation.InclusionSlot, attestation.AttesterSlot, 1.0/float64(attestation.InclusionSlot-attestation.AttesterSlot)*100)
				aggEffectiveness[validator].Sum += 1.0 / float64(attestation.InclusionSlot-attestation.AttesterSlot)
				aggEffectiveness[validator].Count++
			} else {
				aggEffectiveness[validator].Sum += 0 // missed attestations get a penalty of 32 slots
				aggEffectiveness[validator].Count++
			}
		}
	}
	for validator, reading := range aggEffectiveness {
		res = append(res, &types.ValidatorEffectiveness{
			Validatorindex:        validator,
			AttestationEfficiency: float64(reading.Sum) / float64(reading.Count) * 100,
		})
	}

	return res, nil
}

func (bigtable *Bigtable) GetValidatorBalanceStatistics(validators []uint64, startEpoch, endEpoch uint64) (map[uint64]*types.ValidatorBalanceStatistic, error) {

	type ResultContainer struct {
		mu  sync.Mutex
		res map[uint64]*types.ValidatorBalanceStatistic
	}
	resultContainer := ResultContainer{}
	resultContainer.res = make(map[uint64]*types.ValidatorBalanceStatistic)

	// g, gCtx := errgroup.WithContext(ctx)
	batchSize := 10000
	// g.SetLimit(1)
	for i := 0; i < len(validators); i += batchSize {

		upperBound := i + batchSize
		if len(validators) < upperBound {
			upperBound = len(validators)
		}
		vals := validators[i:upperBound]

		logrus.Infof("retrieving validator balance stats for validators %v - %v", vals[0], vals[len(vals)-1])

		res, err := bigtable.GetValidatorBalanceHistory(vals, startEpoch, endEpoch)
		if err != nil {
			return nil, err
		}
		resultContainer.mu.Lock()
		for validator, balances := range res {
			for _, balance := range balances {
				if resultContainer.res[validator] == nil {
					resultContainer.res[validator] = &types.ValidatorBalanceStatistic{
						Index:                 validator,
						MinEffectiveBalance:   balance.EffectiveBalance,
						MaxEffectiveBalance:   0,
						MinBalance:            balance.Balance,
						MaxBalance:            0,
						StartEffectiveBalance: 0,
						EndEffectiveBalance:   0,
						StartBalance:          0,
						EndBalance:            0,
					}
				}

				if balance.Epoch == startEpoch {
					resultContainer.res[validator].StartBalance = balance.Balance
					resultContainer.res[validator].StartEffectiveBalance = balance.EffectiveBalance
				}

				if balance.Epoch == endEpoch {
					resultContainer.res[validator].EndBalance = balance.Balance
					resultContainer.res[validator].EndEffectiveBalance = balance.EffectiveBalance
				}

				if balance.Balance > resultContainer.res[validator].MaxBalance {
					resultContainer.res[validator].MaxBalance = balance.Balance
				}
				if balance.Balance < resultContainer.res[validator].MinBalance {
					resultContainer.res[validator].MinBalance = balance.Balance
				}

				if balance.EffectiveBalance > resultContainer.res[validator].MaxEffectiveBalance {
					resultContainer.res[validator].MaxEffectiveBalance = balance.EffectiveBalance
				}
				if balance.EffectiveBalance < resultContainer.res[validator].MinEffectiveBalance {
					resultContainer.res[validator].MinEffectiveBalance = balance.EffectiveBalance
				}
			}
		}

		resultContainer.mu.Unlock()

	}

	return resultContainer.res, nil
}

func (bigtable *Bigtable) GetValidatorProposalHistory(validators []uint64, startEpoch uint64, endEpoch uint64) (map[uint64][]*types.ValidatorProposal, error) {
	if len(validators) == 0 {
		return nil, fmt.Errorf("passing empty validator array is unsupported")
	}

	batchSize := 1000
	concurrency := 10

	ctx, cancel := context.WithDeadline(context.Background(), time.Now().Add(time.Second*30))
	defer cancel()

	res := make(map[uint64][]*types.ValidatorProposal, len(validators))
	resMux := &sync.Mutex{}

	filter := gcp_bigtable.LatestNFilter(1)

	g, gCtx := errgroup.WithContext(ctx)
	g.SetLimit(concurrency)

	for i := 0; i < len(validators); i += batchSize {

		upperBound := i + batchSize
		if len(validators) < upperBound {
			upperBound = len(validators)
		}
		vals := validators[i:upperBound]

		g.Go(func() error {
			select {
			case <-gCtx.Done():
				return gCtx.Err()
			default:
			}
			ranges := bigtable.getValidatorsEpochRanges(vals, startEpoch, endEpoch)
			err := bigtable.tableValidatorProposals.ReadRows(ctx, ranges, func(r gcp_bigtable.Row) bool {
				for _, ri := range r[PROPOSALS_FAMILY] {
					keySplit := strings.Split(r.Key(), ":")

					proposalSlot, err := strconv.ParseUint(keySplit[3], 10, 64)
					if err != nil {
						logger.Errorf("error parsing slot from row key %v: %v", r.Key(), err)
						return false
					}
					proposalSlot = max_block_number - proposalSlot
					inclusionSlot := max_block_number - uint64(r[PROPOSALS_FAMILY][0].Timestamp)/1000

					status := uint64(1)
					if inclusionSlot == max_block_number {
						inclusionSlot = 0
						status = 2
					}

					validator, err := bigtable.validatorKeyToIndex(keySplit[1])
					if err != nil {
						logger.Errorf("error parsing validator from column key %v: %v", ri.Column, err)
						return false
					}

					resMux.Lock()
					if res[validator] == nil {
						res[validator] = make([]*types.ValidatorProposal, 0)
					}

					if len(res[validator]) > 0 && res[validator][len(res[validator])-1].Slot == proposalSlot {
						res[validator][len(res[validator])-1].Slot = proposalSlot
						res[validator][len(res[validator])-1].Status = status
					} else {
						res[validator] = append(res[validator], &types.ValidatorProposal{
							Index:  validator,
							Status: status,
							Slot:   proposalSlot,
						})
					}
					resMux.Unlock()

				}
				return true
			}, gcp_bigtable.RowFilter(filter))

			return err
		})
	}

	if err := g.Wait(); err != nil {
		return nil, err
	}

	return res, nil
}

func (bigtable *Bigtable) SaveValidatorIncomeDetails(epoch uint64, rewards map[uint64]*itypes.ValidatorEpochIncome) error {
	ctx, cancel := context.WithTimeout(context.Background(), time.Minute)
	defer cancel()

	start := time.Now()
	ts := gcp_bigtable.Timestamp(utils.EpochToTime(epoch).UnixMicro())

	total := &itypes.ValidatorEpochIncome{}

	muts := make([]*gcp_bigtable.Mutation, 0, 100000)
	keys := make([]string, 0, 100000)

	mutsCount := 0
	for i, rewardDetails := range rewards {

		data, err := proto.Marshal(rewardDetails)

		if err != nil {
			return err
		}

		mut := &gcp_bigtable.Mutation{}
		mut.Set(INCOME_DETAILS_COLUMN_FAMILY, "i", ts, data)
		key := fmt.Sprintf("%s:%s:%s", bigtable.chainId, bigtable.validatorIndexToKey(i), reversedPaddedEpoch(epoch))

		muts = append(muts, mut)
		keys = append(keys, key)
		mutsCount++

		if mutsCount%100000 == 0 {
			errs, err := bigtable.tableValidatorIncomeDetails.ApplyBulk(ctx, keys, muts)

			if err != nil {
				return err
			}
			for _, err := range errs {
				return err
			}
			muts = make([]*gcp_bigtable.Mutation, 0, 100000)
			keys = make([]string, 0, 100000)
		}

		total.AttestationHeadReward += rewardDetails.AttestationHeadReward
		total.AttestationSourceReward += rewardDetails.AttestationSourceReward
		total.AttestationSourcePenalty += rewardDetails.AttestationSourcePenalty
		total.AttestationTargetReward += rewardDetails.AttestationTargetReward
		total.AttestationTargetPenalty += rewardDetails.AttestationTargetPenalty
		total.FinalityDelayPenalty += rewardDetails.FinalityDelayPenalty
		total.ProposerSlashingInclusionReward += rewardDetails.ProposerSlashingInclusionReward
		total.ProposerAttestationInclusionReward += rewardDetails.ProposerAttestationInclusionReward
		total.ProposerSyncInclusionReward += rewardDetails.ProposerSyncInclusionReward
		total.SyncCommitteeReward += rewardDetails.SyncCommitteeReward
		total.SyncCommitteePenalty += rewardDetails.SyncCommitteePenalty
		total.SlashingReward += rewardDetails.SlashingReward
		total.SlashingPenalty += rewardDetails.SlashingPenalty
		total.TxFeeRewardWei = utils.AddBigInts(total.TxFeeRewardWei, rewardDetails.TxFeeRewardWei)
	}

	sum, err := proto.Marshal(total)
	if err != nil {
		return err
	}

	mut := &gcp_bigtable.Mutation{}
	mut.Set(STATS_COLUMN_FAMILY, SUM_COLUMN, ts, sum)

	err = bigtable.tableValidatorIncomeDetails.Apply(ctx, fmt.Sprintf("%s:%s:%s", bigtable.chainId, SUM_COLUMN, reversedPaddedEpoch(epoch)), mut)
	if err != nil {
		return err
	}

	logger.Infof("exported validator income details for epoch %v to bigtable in %v", epoch, time.Since(start))
	return nil
}

func (bigtable *Bigtable) MigrateEpochSchemaV1ToV2(epoch uint64) error {
	funcStart := time.Now()

	defer func() {
		logger.Infof("migration of epoch %v completed in %v", epoch, time.Since(funcStart))
	}()

	// start := time.Now()

	type validatorEpochData struct {
		ValidatorIndex           uint64
		Proposals                map[uint64]uint64
		AttestationTargetSlot    uint64
		AttestationInclusionSlot uint64
		SyncParticipation        map[uint64]uint64
		EffectiveBalance         uint64
		Balance                  uint64
		IncomeDetails            *itypes.ValidatorEpochIncome
	}

	epochData := make(map[uint64]*validatorEpochData)
	filter := gcp_bigtable.LatestNFilter(1)
	ctx := context.Background()

	prefixEpochRange := gcp_bigtable.PrefixRange(fmt.Sprintf("%s:e:b:%s", bigtable.chainId, reversedPaddedEpoch(epoch)))

	err := bigtable.tableBeaconchain.ReadRows(ctx, prefixEpochRange, func(r gcp_bigtable.Row) bool {
		// logger.Infof("processing row %v", r.Key())

		keySplit := strings.Split(r.Key(), ":")

		rowKeyEpoch, err := strconv.ParseUint(keySplit[3], 10, 64)
		if err != nil {
			logger.Errorf("error parsing epoch from row key %v: %v", r.Key(), err)
			return false
		}

		rowKeyEpoch = max_epoch - rowKeyEpoch

		if epoch != rowKeyEpoch {
			logger.Errorf("retrieved different epoch than requested, requested: %d, retrieved: %d", epoch, rowKeyEpoch)
		}

		// logger.Infof("epoch is %d", rowKeyEpoch)

		for columnFamily, readItems := range r {

			for _, ri := range readItems {

				if ri.Column == "stats:sum" { // skip migrating the total epoch income stats
					continue
				}

				validator, err := strconv.ParseUint(strings.TrimPrefix(ri.Column, columnFamily+":"), 10, 64)
				if err != nil {
					logger.Errorf("error parsing validator from column key %v: %v", ri.Column, err)
					return false
				}

				// logger.Infof("retrieved field %s from column family %s for validator %d", ri.Column, columnFamily, validator)

				if epochData[validator] == nil {
					epochData[validator] = &validatorEpochData{
						ValidatorIndex:    validator,
						Proposals:         make(map[uint64]uint64),
						SyncParticipation: make(map[uint64]uint64),
					}
				}

				if columnFamily == VALIDATOR_BALANCES_FAMILY {
					// logger.Infof("processing balance data for validator %d", validator)
					balances := ri.Value
					balanceBytes := balances[0:8]
					effectiveBalanceBytes := balances[8:16]
					epochData[validator].Balance = binary.LittleEndian.Uint64(balanceBytes)
					epochData[validator].EffectiveBalance = binary.LittleEndian.Uint64(effectiveBalanceBytes)
				} else if columnFamily == INCOME_DETAILS_COLUMN_FAMILY {
					// logger.Infof("processing income details data for validator %d", validator)
					incomeDetails := &itypes.ValidatorEpochIncome{}
					err = proto.Unmarshal(ri.Value, incomeDetails)
					if err != nil {
						logger.Errorf("error decoding validator income data for row %v: %v", r.Key(), err)
						return false
					}

					epochData[validator].IncomeDetails = incomeDetails
				} else {
					logger.Errorf("retrieved unexpected column family %s", columnFamily)
				}
			}
		}

		return true
	}, gcp_bigtable.RowFilter(filter))

	if err != nil {
		return err
	}

	// logger.Infof("retrieved epoch data for %d validators in %v", len(epochData), time.Since(start))
	// start = time.Now()

	prefixEpochSlotRange := gcp_bigtable.PrefixRange(fmt.Sprintf("%s:e:%s:s:", bigtable.chainId, reversedPaddedEpoch(epoch)))

	err = bigtable.tableBeaconchain.ReadRows(ctx, prefixEpochSlotRange, func(r gcp_bigtable.Row) bool {
		// logger.Infof("processing row %v", r.Key())

		keySplit := strings.Split(r.Key(), ":")

		rowKeyEpoch, err := strconv.ParseUint(keySplit[2], 10, 64)
		if err != nil {
			logger.Errorf("error parsing epoch from row key %v: %v", r.Key(), err)
			return false
		}

		rowKeyEpoch = max_epoch - rowKeyEpoch

		if epoch != rowKeyEpoch {
			logger.Errorf("retrieved different epoch than requested, requested: %d, retrieved: %d", epoch, rowKeyEpoch)
		}

		slot, err := strconv.ParseUint(keySplit[4], 10, 64)
		if err != nil {
			logger.Errorf("error parsing slot from row key %v: %v", r.Key(), err)
			return false
		}
		slot = max_block_number - slot

		// logger.Infof("epoch is %d, slot is %d", rowKeyEpoch, slot)

		for columnFamily, readItems := range r {

			for _, ri := range readItems {

				validator, err := strconv.ParseUint(strings.TrimPrefix(ri.Column, columnFamily+":"), 10, 64)
				if err != nil {
					logger.Errorf("error parsing validator from column key %v: %v", ri.Column, err)
					return false
				}

				inclusionSlot := uint64(0)

				if ri.Timestamp > 0 {
					inclusionSlot = max_block_number - uint64(ri.Timestamp)/1000
				}

				// logger.Infof("retrieved field %s from column family %s for validator %d", ri.Column, columnFamily, validator)

				if epochData[validator] == nil {
					epochData[validator] = &validatorEpochData{
						ValidatorIndex: validator,
					}
				}

				if columnFamily == ATTESTATIONS_FAMILY {
					// logger.Infof("processing balance data for validator %d", validator)
					epochData[validator].AttestationTargetSlot = slot
					epochData[validator].AttestationInclusionSlot = inclusionSlot
					// logger.Infof("processing attestation data for validator %d, target slot %d, inclusion slot %d", validator, slot, inclusionSlot)
				} else if columnFamily == PROPOSALS_FAMILY {
					epochData[validator].Proposals[slot] = inclusionSlot
					// logger.Infof("processing proposer data for validator %d, proposal slot %d, inclusion slot %d", validator, slot, inclusionSlot)
				} else if columnFamily == SYNC_COMMITTEES_FAMILY {
					epochData[validator].SyncParticipation[slot] = inclusionSlot
					//logger.Infof("processing sync data for validator %d, proposal slot %d, inclusion slot %d", validator, slot, inclusionSlot)
				} else {
					logger.Errorf("retrieved unexpected column family %s", columnFamily)
				}
			}
		}

		return true
	}, gcp_bigtable.RowFilter(filter))

	if err != nil {
		return err
	}

	// logger.Infof("retrieved slot data for %d validators in %v", len(epochData), time.Since(start))
	// start = time.Now()

	// save validator balance data
	validators := make([]*types.Validator, 0, len(epochData))

	for _, validator := range epochData {
		validators = append(validators, &types.Validator{
			Index:            validator.ValidatorIndex,
			EffectiveBalance: validator.EffectiveBalance,
			Balance:          validator.Balance,
		})
	}

	err = bigtable.SaveValidatorBalances(epoch, validators)
	if err != nil {
		return err
	}
	// logger.Infof("migrated balance data in %v", time.Since(start))
	// start = time.Now()

	i := 0
	mutsInclusionSlot := make([]*gcp_bigtable.Mutation, 0, 100000)
	keysInclusionSlot := make([]string, 0, 100000)

	for _, validator := range epochData {
		mutInclusionSlot := gcp_bigtable.NewMutation()
		mutInclusionSlot.Set(ATTESTATIONS_FAMILY, fmt.Sprintf("%d", validator.AttestationTargetSlot), gcp_bigtable.Timestamp((max_block_number-validator.AttestationInclusionSlot)*1000), []byte{})
		key := fmt.Sprintf("%s:%s:%s", bigtable.chainId, bigtable.validatorIndexToKey(validator.ValidatorIndex), reversedPaddedEpoch(epoch))

		mutsInclusionSlot = append(mutsInclusionSlot, mutInclusionSlot)
		keysInclusionSlot = append(keysInclusionSlot, key)

		if i%100000 == 0 {
			errs, err := bigtable.tableValidatorAttestations.ApplyBulk(ctx, keysInclusionSlot, mutsInclusionSlot)
			if err != nil {
				return err
			}
			for _, err := range errs {
				return err
			}
			mutsInclusionSlot = make([]*gcp_bigtable.Mutation, 0, 100000)
			keysInclusionSlot = make([]string, 0, 100000)
		}
		i++
	}

	if len(mutsInclusionSlot) > 0 {
		errs, err := bigtable.tableValidatorAttestations.ApplyBulk(ctx, keysInclusionSlot, mutsInclusionSlot)

		if err != nil {
			return err
		}

		for _, err := range errs {
			return err
		}
	}
	// logger.Infof("migrated attestation data in %v", time.Since(start))
	// start = time.Now()

	mutsProposals := make([]*gcp_bigtable.Mutation, 0, 100000)
	keysProposals := make([]string, 0, 100000)

	for _, validator := range epochData {
		if len(validator.Proposals) == 0 {
			continue
		}
		for slot, inclusionSlot := range validator.Proposals {
			mut := gcp_bigtable.NewMutation()
			mut.Set(PROPOSALS_FAMILY, "b", gcp_bigtable.Timestamp((max_block_number-inclusionSlot)*1000), []byte{})
			key := fmt.Sprintf("%s:%s:%s:%s", bigtable.chainId, bigtable.validatorIndexToKey(validator.ValidatorIndex), reversedPaddedEpoch(epoch), reversedPaddedSlot(slot))

			mutsProposals = append(mutsProposals, mut)
			keysProposals = append(keysProposals, key)
		}
	}
	errs, err := bigtable.tableValidatorProposals.ApplyBulk(ctx, keysProposals, mutsProposals)

	if err != nil {
		return err
	}

	for _, err := range errs {
		return err
	}
	// logger.Infof("migrated proposal data in %v", time.Since(start))
	// start = time.Now()

	mutsSync := make([]*gcp_bigtable.Mutation, 0, 100000)
	keysSync := make([]string, 0, 100000)

	for _, validator := range epochData {

		if len(validator.SyncParticipation) == 0 {
			continue
		}
		for slot, inclusionSlot := range validator.SyncParticipation {
			mut := gcp_bigtable.NewMutation()
			mut.Set(SYNC_COMMITTEES_FAMILY, "s", gcp_bigtable.Timestamp((max_block_number-inclusionSlot)*1000), []byte{})

			key := fmt.Sprintf("%s:%s:%s:%s", bigtable.chainId, bigtable.validatorIndexToKey(validator.ValidatorIndex), reversedPaddedEpoch(epoch), reversedPaddedSlot(slot))
			mutsSync = append(mutsSync, mut)
			keysSync = append(keysSync, key)
		}
	}

	errs, err = bigtable.tableValidatorSyncCommittees.ApplyBulk(ctx, keysSync, mutsSync)

	if err != nil {
		return err
	}

	for _, err := range errs {
		return err
	}
	// logger.Infof("migrated sync data in %v", time.Since(start))
	// start = time.Now()

	incomeData := make(map[uint64]*itypes.ValidatorEpochIncome)
	for _, validator := range epochData {
		if validator.IncomeDetails == nil {
			continue
		}
		incomeData[validator.ValidatorIndex] = validator.IncomeDetails
	}

	err = bigtable.SaveValidatorIncomeDetails(epoch, incomeData)
	if err != nil {
		return err
	}

	// logger.Infof("migrated income data in %v", time.Since(start))
	// start = time.Now()

	return nil

}

// GetValidatorIncomeDetailsHistory returns the validator income details
// startEpoch & endEpoch are inclusive
func (bigtable *Bigtable) GetValidatorIncomeDetailsHistory(validators []uint64, startEpoch uint64, endEpoch uint64) (map[uint64]map[uint64]*itypes.ValidatorEpochIncome, error) {

	if len(validators) == 0 {
		return nil, fmt.Errorf("passing empty validator array is unsupported")
	}

	batchSize := 1000
	concurrency := 10

	if startEpoch > endEpoch {
		startEpoch = 0
	}

	ctx, cancel := context.WithTimeout(context.Background(), time.Second*180)
	defer cancel()

	res := make(map[uint64]map[uint64]*itypes.ValidatorEpochIncome, len(validators))
	resMux := &sync.Mutex{}

	filter := gcp_bigtable.LatestNFilter(1)

	g, gCtx := errgroup.WithContext(ctx)
	g.SetLimit(concurrency)

	for i := 0; i < len(validators); i += batchSize {

		upperBound := i + batchSize
		if len(validators) < upperBound {
			upperBound = len(validators)
		}
		vals := validators[i:upperBound]

		g.Go(func() error {
			select {
			case <-gCtx.Done():
				return gCtx.Err()
			default:
			}
			ranges := bigtable.getValidatorsEpochRanges(vals, startEpoch, endEpoch)
			err := bigtable.tableValidatorIncomeDetails.ReadRows(ctx, ranges, func(r gcp_bigtable.Row) bool {
				keySplit := strings.Split(r.Key(), ":")

				validator, err := bigtable.validatorKeyToIndex(keySplit[1])
				if err != nil {
					logger.Errorf("error parsing validator from row key %v: %v", r.Key(), err)
					return false
				}

				epoch, err := strconv.ParseUint(keySplit[2], 10, 64)
				if err != nil {
					logger.Errorf("error parsing epoch from row key %v: %v", r.Key(), err)
					return false
				}

				for _, ri := range r[INCOME_DETAILS_COLUMN_FAMILY] {
					incomeDetails := &itypes.ValidatorEpochIncome{}
					err = proto.Unmarshal(ri.Value, incomeDetails)
					if err != nil {
						logger.Errorf("error decoding validator income data for row %v: %v", r.Key(), err)
						return false
					}

					resMux.Lock()
					if res[validator] == nil {
						res[validator] = make(map[uint64]*itypes.ValidatorEpochIncome)
					}

					res[validator][max_epoch-epoch] = incomeDetails
					resMux.Unlock()
				}
				return true
			}, gcp_bigtable.RowFilter(filter))

			return err
		})
	}

	if err := g.Wait(); err != nil {
		return nil, err
	}

	return res, nil
}

// GetValidatorIncomeDetailsHistory returns the validator income details
// startEpoch & endEpoch are inclusive
func (bigtable *Bigtable) GetAggregatedValidatorIncomeDetailsHistory(validators []uint64, startEpoch uint64, endEpoch uint64) (map[uint64]*itypes.ValidatorEpochIncome, error) {
	if startEpoch > endEpoch {
		startEpoch = 0
	}

	type ResultContainer struct {
		mu  sync.Mutex
		res map[uint64]*itypes.ValidatorEpochIncome
	}
	resultContainer := ResultContainer{}
	resultContainer.res = make(map[uint64]*itypes.ValidatorEpochIncome, len(validators))

	batchSize := 10000
	for i := 0; i < len(validators); i += batchSize {

		upperBound := i + batchSize
		if len(validators) < upperBound {
			upperBound = len(validators)
		}
		vals := validators[i:upperBound]

		logrus.Infof("retrieving validator income stats for validators %v - %v", vals[0], vals[len(vals)-1])

		res, err := bigtable.GetValidatorIncomeDetailsHistory(vals, startEpoch, endEpoch)

		if err != nil {
			return nil, err
		}
		resultContainer.mu.Lock()
		for validator, epochs := range res {
			for _, rewardDetails := range epochs {

				if resultContainer.res[validator] == nil {
					resultContainer.res[validator] = &itypes.ValidatorEpochIncome{}
				}

				resultContainer.res[validator].AttestationHeadReward += rewardDetails.AttestationHeadReward
				resultContainer.res[validator].AttestationSourceReward += rewardDetails.AttestationSourceReward
				resultContainer.res[validator].AttestationSourcePenalty += rewardDetails.AttestationSourcePenalty
				resultContainer.res[validator].AttestationTargetReward += rewardDetails.AttestationTargetReward
				resultContainer.res[validator].AttestationTargetPenalty += rewardDetails.AttestationTargetPenalty
				resultContainer.res[validator].FinalityDelayPenalty += rewardDetails.FinalityDelayPenalty
				resultContainer.res[validator].ProposerSlashingInclusionReward += rewardDetails.ProposerSlashingInclusionReward
				resultContainer.res[validator].ProposerAttestationInclusionReward += rewardDetails.ProposerAttestationInclusionReward
				resultContainer.res[validator].ProposerSyncInclusionReward += rewardDetails.ProposerSyncInclusionReward
				resultContainer.res[validator].SyncCommitteeReward += rewardDetails.SyncCommitteeReward
				resultContainer.res[validator].SyncCommitteePenalty += rewardDetails.SyncCommitteePenalty
				resultContainer.res[validator].SlashingReward += rewardDetails.SlashingReward
				resultContainer.res[validator].SlashingPenalty += rewardDetails.SlashingPenalty
				resultContainer.res[validator].TxFeeRewardWei = utils.AddBigInts(resultContainer.res[validator].TxFeeRewardWei, rewardDetails.TxFeeRewardWei)
			}
		}
		resultContainer.mu.Unlock()
	}

	return resultContainer.res, nil
}

// Deletes all block data from bigtable
func (bigtable *Bigtable) DeleteEpoch(epoch uint64) error {
	return fmt.Errorf("NOT IMPLEMENTED")
}

func (bigtable *Bigtable) getValidatorsEpochRanges(validatorIndices []uint64, startEpoch uint64, endEpoch uint64) gcp_bigtable.RowRangeList {

	if endEpoch < startEpoch { // handle overflows
		startEpoch = 0
	}

	ranges := make(gcp_bigtable.RowRangeList, 0, int((endEpoch-startEpoch))*len(validatorIndices))

	for _, validatorIndex := range validatorIndices {
		if startEpoch == 0 { // special case when the 0 epoch is included
			rangeEnd := fmt.Sprintf("%s:%s:%s%s", bigtable.chainId, bigtable.validatorIndexToKey(validatorIndex), reversedPaddedEpoch(0), "\x00")
			rangeStart := fmt.Sprintf("%s:%s:%s", bigtable.chainId, bigtable.validatorIndexToKey(validatorIndex), reversedPaddedEpoch(0))
			ranges = append(ranges, gcp_bigtable.NewRange(rangeStart, rangeEnd))

			// epochs are sorted descending, so start with the largest epoch and end with the smallest
			// add \x00 to make the range inclusive
			if startEpoch < endEpoch {
				rangeEnd = fmt.Sprintf("%s:%s:%s%s", bigtable.chainId, bigtable.validatorIndexToKey(validatorIndex), reversedPaddedEpoch(startEpoch+1), "\x00")
				rangeStart = fmt.Sprintf("%s:%s:%s", bigtable.chainId, bigtable.validatorIndexToKey(validatorIndex), reversedPaddedEpoch(endEpoch))
				ranges = append(ranges, gcp_bigtable.NewRange(rangeStart, rangeEnd))
			}
		} else {
			// epochs are sorted descending, so start with the largest epoch and end with the smallest
			// add \x00 to make the range inclusive
			rangeEnd := fmt.Sprintf("%s:%s:%s%s", bigtable.chainId, bigtable.validatorIndexToKey(validatorIndex), reversedPaddedEpoch(startEpoch), "\x00")
			rangeStart := fmt.Sprintf("%s:%s:%s", bigtable.chainId, bigtable.validatorIndexToKey(validatorIndex), reversedPaddedEpoch(endEpoch))
			ranges = append(ranges, gcp_bigtable.NewRange(rangeStart, rangeEnd))
		}
	}
	return ranges
}

func (bigtable *Bigtable) validatorIndexToKey(index uint64) string {
	return utils.ReverseString(fmt.Sprintf("%d", index))
}

func (bigtable *Bigtable) validatorKeyToIndex(key string) (uint64, error) {
	key = utils.ReverseString(key)
	indexKey, err := strconv.ParseUint(key, 10, 64)

	if err != nil {
		return 0, err
	}
	return indexKey, nil
}

func (bigtable *Bigtable) ClearByPrefix(family, prefix string, dryRun bool) ([]string, error) {
	if family == "" || prefix == "" {
		return []string{}, fmt.Errorf("please provide family [%v] and prefix [%v]", family, prefix)
	}

	ctx, done := context.WithTimeout(context.Background(), time.Second*30)
	defer done()

	rowRange := gcp_bigtable.PrefixRange(prefix)
	deleteKeys := []string{}

	err := bigtable.tableData.ReadRows(ctx, rowRange, func(row gcp_bigtable.Row) bool {
		row_ := row[family][0]
		deleteKeys = append(deleteKeys, row_.Row)
		return true
	})
	if err != nil {
		return deleteKeys, err
	}

	if len(deleteKeys) == 0 {
		return deleteKeys, fmt.Errorf("no keys found")
	}

	if dryRun {
		return deleteKeys, nil
	}

	mutsDelete := &types.BulkMutations{
		Keys: make([]string, 0, len(deleteKeys)),
		Muts: make([]*gcp_bigtable.Mutation, 0, len(deleteKeys)),
	}
	for _, key := range deleteKeys {
		mutDelete := gcp_bigtable.NewMutation()
		mutDelete.DeleteRow()
		mutsDelete.Keys = append(mutsDelete.Keys, key)
		mutsDelete.Muts = append(mutsDelete.Muts, mutDelete)
	}
	err = bigtable.WriteBulk(mutsDelete, bigtable.tableData)
	return deleteKeys, err
}

func GetCurrentDayClIncome(validator_indices []uint64) (map[uint64]int64, error) {
	dayIncome := make(map[uint64]int64)
	lastDay, err := GetLastExportedStatisticDay()
	if err != nil {
		return dayIncome, err
	}

	currentDay := uint64(lastDay + 1)
	startEpoch := currentDay * utils.EpochsPerDay()
	endEpoch := startEpoch + utils.EpochsPerDay() - 1
	income, err := BigtableClient.GetValidatorIncomeDetailsHistory(validator_indices, startEpoch, endEpoch)
	if err != nil {
		return dayIncome, err
	}

	// agregate all epoch income data to total day income for each validator
	for validatorIndex, validatorIncome := range income {
		if len(validatorIncome) == 0 {
			continue
		}
		for _, validatorEpochIncome := range validatorIncome {
			dayIncome[validatorIndex] += validatorEpochIncome.TotalClRewards()
		}
	}

	return dayIncome, nil
}

func reversePaddedUserID(userID uint64) string {
	return fmt.Sprintf("%09d", ^uint64(0)-userID)
}

func reversedPaddedEpoch(epoch uint64) string {
	return fmt.Sprintf("%09d", max_block_number-epoch)
}

func reversedPaddedSlot(slot uint64) string {
	return fmt.Sprintf("%09d", max_block_number-slot)
}<|MERGE_RESOLUTION|>--- conflicted
+++ resolved
@@ -882,35 +882,9 @@
 // GetMaxValidatorindexForEpoch returns the higest validatorindex with a balance at that epoch
 func (bigtable *Bigtable) GetMaxValidatorindexForEpoch(epoch uint64) (uint64, error) {
 
-	ctx, cancel := context.WithTimeout(context.Background(), time.Second*180)
-	defer cancel()
-
-	ranges := bigtable.getEpochRanges(epoch, epoch)
-
-	filter := gcp_bigtable.ChainFilters(
-		gcp_bigtable.FamilyFilter(VALIDATOR_BALANCES_FAMILY),
-		gcp_bigtable.LatestNFilter(1),
-	)
-	validator := uint64(0)
-
-	err := bigtable.tableBeaconchain.ReadRows(ctx, ranges, func(r gcp_bigtable.Row) bool {
-		for _, ri := range r[VALIDATOR_BALANCES_FAMILY] {
-			val, err := strconv.ParseUint(strings.TrimPrefix(ri.Column, VALIDATOR_BALANCES_FAMILY+":"), 10, 64)
-			if err != nil {
-				logger.Errorf("error parsing validator from column key %v: %v", ri.Column, err)
-				return false
-			}
-			if val > validator && val < uint64(2147483647) {
-				validator = val
-			}
-		}
-		return true
-	}, gcp_bigtable.RowFilter(filter), gcp_bigtable.LimitRows(1))
-	if err != nil {
-		return 0, err
-	}
-
-	return validator, nil
+	// TODO: Implement
+
+	return 0, nil
 }
 
 func (bigtable *Bigtable) GetValidatorBalanceHistory(validators []uint64, startEpoch uint64, endEpoch uint64) (map[uint64][]*types.ValidatorBalance, error) {
@@ -1137,102 +1111,6 @@
 	filter := gcp_bigtable.ChainFilters(
 		gcp_bigtable.FamilyFilter(ATTESTATIONS_FAMILY),
 		gcp_bigtable.InterleaveFilters(columnFilters...),
-	)
-
-	if len(columnFilters) == 1 { // special case to retrieve data for one validators
-		filter = gcp_bigtable.ChainFilters(
-			gcp_bigtable.FamilyFilter(ATTESTATIONS_FAMILY),
-			columnFilters[0],
-		)
-<<<<<<< HEAD
-	} else if len(columnFilters) == 0 { // special case to retrieve data for all validators
-		filter = gcp_bigtable.ChainFilters(
-			gcp_bigtable.FamilyFilter(ATTESTATIONS_FAMILY),
-			gcp_bigtable.LatestNFilter(1),
-		)
-=======
-	}
-	if len(columnFilters) == 0 { // special case to retrieve data for all validators
-		filter = gcp_bigtable.FamilyFilter(ATTESTATIONS_FAMILY)
->>>>>>> 6ec8d2f2
-	}
-
-<<<<<<< HEAD
-=======
-		attesterSlot, err := strconv.ParseUint(keySplit[4], 10, 64)
-		if err != nil {
-			logger.Errorf("error parsing slot from row key %v: %v", r.Key(), err)
-			return false
-		}
-		attesterSlot = max_block_number - attesterSlot
-		for _, ri := range r[ATTESTATIONS_FAMILY] {
-			inclusionSlot := max_block_number - uint64(ri.Timestamp)/1000
-
-			status := uint64(1)
-			if inclusionSlot == max_block_number {
-				inclusionSlot = 0
-				status = 0
-			} else if orphanedSlotsMap[inclusionSlot] {
-				status = 0
-			}
-
-			validator, err := strconv.ParseUint(strings.TrimPrefix(ri.Column, ATTESTATIONS_FAMILY+":"), 10, 64)
-			if err != nil {
-				logger.Errorf("error parsing validator from column key %v: %v", ri.Column, err)
-				return false
-			}
-
-			if res[validator] == nil {
-				res[validator] = make([]*types.ValidatorAttestation, 0)
-			}
-
-			if len(res[validator]) > 0 && res[validator][len(res[validator])-1].AttesterSlot == attesterSlot {
-				// don't override successful attestion, that was included in a different slot
-				if status == 1 && res[validator][len(res[validator])-1].Status != 1 {
-					res[validator][len(res[validator])-1].InclusionSlot = inclusionSlot
-					res[validator][len(res[validator])-1].Status = status
-				}
-			} else {
-				res[validator] = append(res[validator], &types.ValidatorAttestation{
-					Index:          validator,
-					Epoch:          attesterSlot / utils.Config.Chain.Config.SlotsPerEpoch,
-					AttesterSlot:   attesterSlot,
-					CommitteeIndex: 0,
-					Status:         status,
-					InclusionSlot:  inclusionSlot,
-					Delay:          int64(inclusionSlot) - int64(attesterSlot) - 1,
-				})
-			}
-
-		}
-		return true
-	}, gcp_bigtable.RowFilter(filter))
-	if err != nil {
-		return nil, err
-	}
-
-	return res, nil
-}
-
-func (bigtable *Bigtable) GetLastAttestationSlots(validators []uint64) (map[uint64]uint64, error) {
-	valLen := len(validators)
-
-	ctx, cancel := context.WithDeadline(context.Background(), time.Now().Add(time.Minute*5))
-	defer cancel()
-
-	res := make(map[uint64]uint64, len(validators))
-
-	columnFilters := []gcp_bigtable.Filter{}
-	if valLen < 1000 {
-		columnFilters = make([]gcp_bigtable.Filter, 0, len(validators))
-		for _, validator := range validators {
-			columnFilters = append(columnFilters, gcp_bigtable.ColumnFilter(fmt.Sprintf("%d", validator)))
-		}
-	}
-
-	filter := gcp_bigtable.ChainFilters(
-		gcp_bigtable.FamilyFilter(ATTESTATIONS_FAMILY),
-		gcp_bigtable.InterleaveFilters(columnFilters...),
 		gcp_bigtable.LatestNFilter(1),
 	)
 
@@ -1249,7 +1127,6 @@
 		)
 	}
 
->>>>>>> 6ec8d2f2
 	key := fmt.Sprintf("%s:lastAttestationSlot", bigtable.chainId)
 
 	row, err := bigtable.tableValidators.ReadRow(ctx, key, gcp_bigtable.RowFilter(filter))
@@ -1298,27 +1175,10 @@
 
 	resMux := &sync.Mutex{}
 
-<<<<<<< HEAD
 	filter := gcp_bigtable.LatestNFilter(1)
 
 	g, gCtx := errgroup.WithContext(ctx)
 	g.SetLimit(concurrency)
-=======
-	filter := gcp_bigtable.ChainFilters(
-		gcp_bigtable.FamilyFilter(ATTESTATIONS_FAMILY),
-		gcp_bigtable.InterleaveFilters(columnFilters...),
-	)
-
-	if len(columnFilters) == 1 { // special case to retrieve data for one validators
-		filter = gcp_bigtable.ChainFilters(
-			gcp_bigtable.FamilyFilter(ATTESTATIONS_FAMILY),
-			columnFilters[0],
-		)
-	}
-	if len(columnFilters) == 0 { // special case to retrieve data for all validators
-		filter = gcp_bigtable.FamilyFilter(ATTESTATIONS_FAMILY)
-	}
->>>>>>> 6ec8d2f2
 
 	for i := 0; i < len(validators); i += batchSize {
 
