package db

import (
	"eth2-exporter/metrics"
	"eth2-exporter/price"
	"eth2-exporter/types"
	"eth2-exporter/utils"
	"fmt"
	"math/big"
	"strings"
	"time"

	"github.com/lib/pq"
	"github.com/shopspring/decimal"
)

func WriteValidatorStatisticsForDay(day uint64) error {
	exportStart := time.Now()
	defer func() {
		metrics.TaskDuration.WithLabelValues("db_update_validator_stats").Observe(time.Since(exportStart).Seconds())
	}()

	epochsPerDay := (24 * 60 * 60) / utils.Config.Chain.Config.SlotsPerEpoch / utils.Config.Chain.Config.SecondsPerSlot
	firstEpoch := day * epochsPerDay
	lastEpoch := (day+1)*epochsPerDay - 1
	// firstSlot := firstEpoch * utils.Config.Chain.Config.SlotsPerEpoch
	// lastSlot := (lastEpoch+1)*utils.Config.Chain.Config.SlotsPerEpoch - 1

	logger.Infof("exporting statistics for day %v (epoch %v to %v)", day, firstEpoch, lastEpoch)

	latestDbEpoch, err := GetLatestEpoch()
	if err != nil {
		return err
	}

	if lastEpoch > latestDbEpoch {
		return fmt.Errorf("delaying statistics export as epoch %v has not yet been indexed. LatestDB: %v", lastEpoch, latestDbEpoch)
	}

	start := time.Now()
	logger.Infof("exporting min_balance, max_balance, min_effective_balance, max_effective_balance, start_balance, start_effective_balance, end_balance and end_effective_balance statistics")
	balanceStatistics, err := BigtableClient.GetValidatorBalanceStatistics(firstEpoch, lastEpoch)
	if err != nil {
		return err
	}

	balanceStatsArr := make([]*types.ValidatorBalanceStatistic, 0, len(balanceStatistics))
	for _, stat := range balanceStatistics {
		balanceStatsArr = append(balanceStatsArr, stat)
	}
	tx, err := WriterDb.Begin()
	if err != nil {
		return err
	}
	defer tx.Rollback()

	batchSize := 6500 // max parameters: 65535
	for b := 0; b < len(balanceStatsArr); b += batchSize {
		start := b
		end := b + batchSize
		if len(balanceStatsArr) < end {
			end = len(balanceStatsArr)
		}

		numArgs := 10
		valueStrings := make([]string, 0, batchSize)
		valueArgs := make([]interface{}, 0, batchSize*numArgs)
		for i, stat := range balanceStatsArr[start:end] {
			valueStrings = append(valueStrings, fmt.Sprintf("($%d, $%d, $%d, $%d, $%d, $%d, $%d, $%d, $%d, $%d)", i*numArgs+1, i*numArgs+2, i*numArgs+3, i*numArgs+4, i*numArgs+5, i*numArgs+6, i*numArgs+7, i*numArgs+8, i*numArgs+9, i*numArgs+10))
			valueArgs = append(valueArgs, stat.Index)
			valueArgs = append(valueArgs, day)
			valueArgs = append(valueArgs, stat.MinBalance)
			valueArgs = append(valueArgs, stat.MaxBalance)
			valueArgs = append(valueArgs, stat.MinEffectiveBalance)
			valueArgs = append(valueArgs, stat.MaxEffectiveBalance)
			valueArgs = append(valueArgs, stat.StartBalance)
			valueArgs = append(valueArgs, stat.StartEffectiveBalance)
			valueArgs = append(valueArgs, stat.EndBalance)
			valueArgs = append(valueArgs, stat.EndEffectiveBalance)
		}
		stmt := fmt.Sprintf(`
		insert into validator_stats (validatorindex, day, min_balance, max_balance, min_effective_balance, max_effective_balance, start_balance, start_effective_balance, end_balance, end_effective_balance) VALUES
		%s
		on conflict (validatorindex, day) do update set min_balance = excluded.min_balance, max_balance = excluded.max_balance, min_effective_balance = excluded.min_effective_balance, max_effective_balance = excluded.max_effective_balance, start_balance = excluded.start_balance, start_effective_balance = excluded.start_effective_balance, end_balance = excluded.end_balance, end_effective_balance = excluded.end_effective_balance;`,
			strings.Join(valueStrings, ","))
		_, err := tx.Exec(stmt, valueArgs...)
		if err != nil {
			return err
		}

		logger.Infof("saving validator balance batch %v completed", b)
	}
	logger.Infof("export completed, took %v", time.Since(start))

	start = time.Now()
<<<<<<< HEAD
	logger.Infof("exporting missed_attestations statistics")
	ma, err := BigtableClient.GetValidatorMissedAttestationsCount([]uint64{}, firstEpoch, lastEpoch)
=======
	logger.Infof("exporting missed_attestations statistics lasteEpoch: %v firstEpoch: %v", lastEpoch, firstEpoch)
	ma, err := BigtableClient.GetValidatorMissedAttestationsCount([]uint64{}, lastEpoch, lastEpoch-firstEpoch)
>>>>>>> ca1e3732
	if err != nil {
		return err
	}
	maArr := make([]*types.ValidatorMissedAttestationsStatistic, 0, len(ma))
	for _, stat := range ma {
		maArr = append(maArr, stat)
	}

	batchSize = 16000 // max parameters: 65535
	for b := 0; b < len(maArr); b += batchSize {
		start := b
		end := b + batchSize
		if len(maArr) < end {
			end = len(maArr)
		}

		numArgs := 4
		valueStrings := make([]string, 0, batchSize)
		valueArgs := make([]interface{}, 0, batchSize*numArgs)
		for i, stat := range maArr[start:end] {
			valueStrings = append(valueStrings, fmt.Sprintf("($%d, $%d, $%d, $%d)", i*numArgs+1, i*numArgs+2, i*numArgs+3, i*numArgs+4))
			valueArgs = append(valueArgs, stat.Index)
			valueArgs = append(valueArgs, day)
			valueArgs = append(valueArgs, stat.MissedAttestations)
			valueArgs = append(valueArgs, 0)
		}
		stmt := fmt.Sprintf(`
		insert into validator_stats (validatorindex, day, missed_attestations, orphaned_attestations) VALUES
		%s
		on conflict (validatorindex, day) do update set missed_attestations = excluded.missed_attestations, orphaned_attestations = excluded.orphaned_attestations;`,
			strings.Join(valueStrings, ","))
		_, err := tx.Exec(stmt, valueArgs...)
		if err != nil {
			return err
		}

		logger.Infof("saving missed attestations batch %v completed", b)
	}

	logger.Infof("export completed, took %v", time.Since(start))

	start = time.Now()
	logger.Infof("exporting sync statistics")
	syncStats, err := BigtableClient.GetValidatorSyncDutiesStatistics([]uint64{}, lastEpoch, int64(lastEpoch-firstEpoch)+1) //+1 is needed because the function uses limit instead of end epoch
	if err != nil {
		return err
	}
	syncStatsArr := make([]*types.ValidatorSyncDutiesStatistic, 0, len(syncStats))
	for _, stat := range syncStats {
		syncStatsArr = append(syncStatsArr, stat)
	}

	batchSize = 13000 // max parameters: 65535
	for b := 0; b < len(syncStatsArr); b += batchSize {
		start := b
		end := b + batchSize
		if len(syncStatsArr) < end {
			end = len(syncStatsArr)
		}

		numArgs := 5
		valueStrings := make([]string, 0, batchSize)
		valueArgs := make([]interface{}, 0, batchSize*numArgs)
		for i, stat := range syncStatsArr[start:end] {
			valueStrings = append(valueStrings, fmt.Sprintf("($%d, $%d, $%d, $%d, $%d)", i*numArgs+1, i*numArgs+2, i*numArgs+3, i*numArgs+4, i*numArgs+5))
			valueArgs = append(valueArgs, stat.Index)
			valueArgs = append(valueArgs, day)
			valueArgs = append(valueArgs, stat.ParticipatedSync)
			valueArgs = append(valueArgs, stat.MissedSync)
			valueArgs = append(valueArgs, 0)
		}
		stmt := fmt.Sprintf(`
		insert into validator_stats (validatorindex, day, participated_sync, missed_sync, orphaned_sync)  VALUES
		%s
		on conflict (validatorindex, day) do update set participated_sync = excluded.participated_sync, missed_sync = excluded.missed_sync, orphaned_sync = excluded.orphaned_sync;`,
			strings.Join(valueStrings, ","))
		_, err := tx.Exec(stmt, valueArgs...)
		if err != nil {
			return err
		}

		logger.Infof("saving sync statistics batch %v completed", b)
	}
	logger.Infof("export completed, took %v", time.Since(start))

	start = time.Now()
	logger.Infof("exporting proposed_blocks, missed_blocks and orphaned_blocks statistics")
	_, err = tx.Exec(`
		insert into validator_stats (validatorindex, day, proposed_blocks, missed_blocks, orphaned_blocks) 
		(
			select proposer, $3, sum(case when status = '1' then 1 else 0 end), sum(case when status = '2' then 1 else 0 end), sum(case when status = '3' then 1 else 0 end)
			from blocks
			where epoch >= $1 and epoch <= $2 and status = '1'
			group by proposer
		) 
		on conflict (validatorindex, day) do update set proposed_blocks = excluded.proposed_blocks, missed_blocks = excluded.missed_blocks, orphaned_blocks = excluded.orphaned_blocks;`,
		firstEpoch, lastEpoch, day)
	if err != nil {
		return err
	}
	logger.Infof("export completed, took %v", time.Since(start))

	start = time.Now()
	logger.Infof("exporting attester_slashings and proposer_slashings statistics")
	_, err = tx.Exec(`
		insert into validator_stats (validatorindex, day, attester_slashings, proposer_slashings) 
		(
			select proposer, $3, sum(attesterslashingscount), sum(proposerslashingscount)
			from blocks
			where epoch >= $1 and epoch <= $2 and status = '1'
			group by proposer
		) 
		on conflict (validatorindex, day) do update set attester_slashings = excluded.attester_slashings, proposer_slashings = excluded.proposer_slashings;`,
		firstEpoch, lastEpoch, day)
	if err != nil {
		return err
	}
	logger.Infof("export completed, took %v", time.Since(start))

	start = time.Now()
	logger.Infof("exporting deposits and deposits_amount statistics")
	depositsQry := `
		insert into validator_stats (validatorindex, day, deposits, deposits_amount) 
		(
			select validators.validatorindex, $3, count(*), sum(amount)
			from blocks_deposits
			inner join validators on blocks_deposits.publickey = validators.pubkey
			inner join blocks on blocks_deposits.block_root = blocks.blockroot
			where block_slot >= $1 * 32 and block_slot <= $2 * 32 and blocks.status = '1'
			group by validators.validatorindex
		) 
		on conflict (validatorindex, day) do
			update set deposits = excluded.deposits, 
			deposits_amount = excluded.deposits_amount;`
	if day == 0 {
		// genesis-deposits will be added to block 0 by the exporter which is technically not 100% correct
		// since deposits will be added to the validator-balance only after the block which includes the deposits.
		// to ease the calculation of validator-income (considering deposits) we set the day of genesis-deposits to -1.
		depositsQry = `
			insert into validator_stats (validatorindex, day, deposits, deposits_amount)
			(
				select validators.validatorindex, case when block_slot = 0 then -1 else $3 end as day, count(*), sum(amount)
				from blocks_deposits
				inner join validators on blocks_deposits.publickey = validators.pubkey
				where block_slot >= $1 * 32 and block_slot <= $2 * 32 and status = '1'
				group by validators.validatorindex, day
			) 
			on conflict (validatorindex, day) do
				update set deposits = excluded.deposits, 
				deposits_amount = excluded.deposits_amount;`
		if err != nil {
			return err
		}
	}
	_, err = tx.Exec(depositsQry, firstEpoch, lastEpoch, day)
	if err != nil {
		return err
	}
	logger.Infof("export completed, took %v", time.Since(start))

	start = time.Now()
	logger.Infof("exporting withdrawals and withdrawals_amount statistics")
	withdrawalsQuery := `
		insert into validator_stats (validatorindex, day, deposits, deposits_amount) 
		(
			select validatorindex, $3, count(*), sum(amount)
			from blocks_withdrawals
			inner join blocks on blocks_withdrawals.block_root = blocks.blockroot
			where block_slot >= $1 * 32 and block_slot <= $2 * 32 and blocks.status = '1'
			group by validatorindex
		) 
		on conflict (validatorindex, day) do
			update set withdrawals = excluded.withdrawals, 
			withdrawals_amount = excluded.withdrawals_amount;`
	_, err = tx.Exec(withdrawalsQuery, firstEpoch, lastEpoch, day)
	if err != nil {
		return err
	}
	logger.Infof("export completed, took %v", time.Since(start))

	start = time.Now()
	logger.Infof("marking day export as completed in the status table")
	_, err = tx.Exec("insert into validator_stats_status (day, status) values ($1, true)", day)
	if err != nil {
		return err
	}
	logger.Infof("export completed, took %v", time.Since(start))

	err = tx.Commit()
	if err != nil {
		return err
	}

	logger.Infof("statistics export of day %v completed, took %v", day, time.Since(exportStart))
	return nil
}
func GetValidatorIncomeHistoryChart(validator_indices []uint64, currency string) ([]*types.ChartDataPoint, error) {
	incomeHistory, err := GetValidatorIncomeHistory(validator_indices, 0, 0)
	if err != nil {
		return nil, err
	}
	var chartData = make([]*types.ChartDataPoint, len(incomeHistory))

	for i := 0; i < len(incomeHistory); i++ {
		color := "#7cb5ec"
		if incomeHistory[i].Income < 0 {
			color = "#f7a35c"
		}
		balanceTs := utils.DayToTime(incomeHistory[i].Day)
		chartData[i] = &types.ChartDataPoint{X: float64(balanceTs.Unix() * 1000), Y: utils.ExchangeRateForCurrency(currency) * (float64(incomeHistory[i].Income) / 1000000000), Color: color}
	}
	return chartData, err
}

func GetValidatorELIncomeHistory(validator_indices []uint64, lowerBoundDay uint64, upperBoundDay uint64) ([]types.ValidatorIncomeHistory, error) {
	if upperBoundDay == 0 {
		upperBoundDay = 65536
	}
	queryValidatorsArr := pq.Array(validator_indices)

	var result []types.ValidatorIncomeHistory
	err := ReaderDb.Select(&result, `
		select 
			day, consensus_rewards_sum_wei AS income
		FROM eth_store_stats
		WHERE validator = ANY($1) AND
			day BETWEEN ($2 - 1) AND $3
		GROUP BY day
		ORDER BY day
	`, queryValidatorsArr, lowerBoundDay, upperBoundDay)

	return result, err
}

func GetValidatorIncomeHistory(validator_indices []uint64, lowerBoundDay uint64, upperBoundDay uint64) ([]types.ValidatorIncomeHistory, error) {
	if upperBoundDay == 0 {
		upperBoundDay = 65536
	}
	queryValidatorsArr := pq.Array(validator_indices)

	var result []types.ValidatorIncomeHistory
	err := ReaderDb.Select(&result, `
	with _today as (
		select max(day) + 1 as day from validator_stats
	),
	current_balances as (
		select 0 as end_balance, (select day from _today) as day, array_agg(pubkey) as pubkeys
		from validators
		where validatorindex = ANY($1)
	),
	current_deposits as (
		select
			coalesce(SUM(amount),0) as deposits_amount,
			(select day from _today) as day
		from blocks_deposits
		where 
			block_slot > (select (day) * $4 * 32 from _today) and
			publickey in (select pubkey
				from validators
				where validatorindex = ANY($1))
	),
	current_withdrawals as (
		select
			coalesce(SUM(amount),0) as withdrawals_amount,
			(select day from _today) as day
		from blocks_withdrawals
		where 
			block_slot > (select (day) * 225 * 32 from _today) 
			AND
			validatorindex = ANY($1)
	),
	history as (
		select day, coalesce(lag(end_balance) over (order by day), start_balance) as start_balance, end_balance as end_balance, deposits_amount, withdrawals_amount
		from (
			select 
				day, COALESCE(SUM(start_balance),0) AS start_balance, COALESCE(SUM(end_balance),0) AS end_balance, COALESCE(SUM(deposits_amount), 0) AS deposits_amount,  COALESCE(SUM(withdrawals_amount), 0) as withdrawals_amount
			FROM validator_stats
			WHERE validatorindex = ANY($1) AND
				day BETWEEN ($2 - 1) AND $3
			GROUP BY day
			ORDER BY day
		) as foo order by day
	),
	today as (
		select 
			(select day from _today), COALESCE(SUM(end_balance),0) AS start_balance
		FROM validator_stats
		WHERE validatorindex = ANY($1) and day=(select day from _today) - 1
		GROUP BY day
	)
	select * from (
		select day, end_balance + withdrawals_amount - start_balance - deposits_amount as diff, start_balance, end_balance, deposits_amount, withdrawals_amount from (
			select 
				coalesce(history.day, 0) + coalesce(current_balances.day, 0) as day,
				coalesce(history.start_balance,0) + coalesce(today.start_balance,0) as start_balance,
				coalesce(history.end_balance,0) + coalesce(current_balances.end_balance,0) as end_balance,
				coalesce(history.deposits_amount,0) + coalesce(current_deposits.deposits_amount,0) as deposits_amount,
				coalesce(history.withdrawals_amount,0) + coalesce(current_withdrawals.withdrawals_amount,0) as withdrawals_amount
			from history
			full outer join current_balances on current_balances.day = history.day
			left join current_deposits on current_balances.day = current_deposits.day
			left join current_withdrawals on current_balances.day = current_withdrawals.day
			full join today on current_balances.day = today.day
		) as foo 
	) as foo2 
	where diff <> 0  AND
		day BETWEEN $2 AND $3
	order by day;`, queryValidatorsArr, lowerBoundDay, upperBoundDay, utils.EpochsPerDay())

	if len(result) > 0 {
		if result[len(result)-1].EndBalance.Int64 == 0 {
			epoch, err := GetLatestEpoch()
			if err != nil {
				return nil, err
			}
			balances, err := BigtableClient.GetValidatorBalanceHistory(validator_indices, epoch, 1)
			if err != nil {
				return nil, err
			}

			balanceSum := uint64(0)
			for _, balance := range balances {
				if len(balance) == 0 {
					continue
				}
				balanceSum += balance[0].Balance
			}

			result[len(result)-1].EndBalance.Int64 = int64(balanceSum)
			result[len(result)-1].EndBalance.Valid = true

			startBalance := int64(0)
			if result[len(result)-1].StartBalance.Valid {
				startBalance = result[len(result)-1].StartBalance.Int64
			}
			result[len(result)-1].Income = result[len(result)-1].EndBalance.Int64 - startBalance
		}
	}
	return result, err
}

func WriteChartSeriesForDay(day int64) error {
	startTs := time.Now()

	if day < 0 {
		// before the beaconchain
		return fmt.Errorf("this function does not yet pre-beaconchain blocks")
	}

	epochsPerDay := (24 * 60 * 60) / utils.Config.Chain.Config.SlotsPerEpoch / utils.Config.Chain.Config.SecondsPerSlot
	beaconchainDay := day * int64(epochsPerDay)

	startDate := utils.EpochToTime(uint64(beaconchainDay))
	dateTrunc := time.Date(startDate.Year(), startDate.Month(), startDate.Day(), 0, 0, 0, 0, time.UTC)

	// inclusive slot
	firstSlot := utils.TimeToSlot(uint64(dateTrunc.Unix()))

	epochOffset := firstSlot % utils.Config.Chain.Config.SlotsPerEpoch
	firstSlot = firstSlot - epochOffset
	firstEpoch := firstSlot / utils.Config.Chain.Config.SlotsPerEpoch
	// exclusive slot
	lastSlot := int64(firstSlot) + int64(epochsPerDay*utils.Config.Chain.Config.SlotsPerEpoch)
	lastEpoch := lastSlot / int64(utils.Config.Chain.Config.SlotsPerEpoch)

	latestDbEpoch, err := GetLatestEpoch()
	if err != nil {
		return err
	}

	if (uint64(lastSlot) / utils.Config.Chain.Config.SlotsPerEpoch) > latestDbEpoch {
		return fmt.Errorf("delaying statistics export as epoch %v has not yet been indexed. LatestDB: %v", (uint64(lastSlot) / utils.Config.Chain.Config.SlotsPerEpoch), latestDbEpoch)
	}

	firstBlock, err := GetBlockNumber(uint64(firstSlot))
	if err != nil {
		return fmt.Errorf("error getting block number for slot: %v err: %w", firstSlot, err)
	}

	if firstBlock <= 15537394 {
		return fmt.Errorf("this function does not yet handle pre merge statistics")
	}

	lastBlock, err := GetBlockNumber(uint64(lastSlot))
	if err != nil {
		return fmt.Errorf("error getting block number for slot: %v err: %w", lastSlot, err)
	}
	logger.Infof("exporting chart_series for day %v ts: %v (slot %v to %v, block %v to %v)", day, dateTrunc, firstSlot, lastSlot, firstBlock, lastBlock)

	blocksChan := make(chan *types.Eth1Block, 360)
	batchSize := int64(360)
	go func(stream chan *types.Eth1Block) {
		logger.Infof("querying blocks from %v to %v", firstBlock, lastBlock)
		for b := int64(lastBlock) - 1; b > int64(firstBlock); b -= batchSize {
			high := b
			low := b - batchSize
			if int64(firstBlock) > low {
				low = int64(firstBlock - 1)
			}

			err := BigtableClient.GetFullBlocksDescending(stream, uint64(high), uint64(low))
			if err != nil {
				logger.Errorf("error getting blocks descending high: %v low: %v err: %v", high, low, err)
			}

		}
		close(stream)
	}(blocksChan)

	// logger.Infof("got %v blocks", len(blocks))

	blockCount := int64(0)
	txCount := int64(0)

	totalBaseFee := decimal.NewFromInt(0)
	totalGasPrice := decimal.NewFromInt(0)
	totalTxSavings := decimal.NewFromInt(0)
	totalTxFees := decimal.NewFromInt(0)
	totalBurned := decimal.NewFromInt(0)
	totalGasUsed := decimal.NewFromInt(0)

	legacyTxCount := int64(0)
	accessListTxCount := int64(0)
	eip1559TxCount := int64(0)
	failedTxCount := int64(0)
	successTxCount := int64(0)

	totalFailedGasUsed := decimal.NewFromInt(0)
	totalFailedTxFee := decimal.NewFromInt(0)

	totalBaseBlockReward := decimal.NewFromInt(0)

	totalGasLimit := decimal.NewFromInt(0)
	totalTips := decimal.NewFromInt(0)

	// totalSize := decimal.NewFromInt(0)

	// blockCount := len(blocks)

	// missedBlockCount := (firstSlot - uint64(lastSlot)) - uint64(blockCount)

	var prevBlock *types.Eth1Block

	avgBlockTime := decimal.NewFromInt(0)

	for blk := range blocksChan {
		// logger.Infof("analyzing block: %v with: %v transactions", blk.Number, len(blk.Transactions))
		blockCount += 1
		baseFee := decimal.NewFromBigInt(new(big.Int).SetBytes(blk.BaseFee), 0)
		totalBaseFee = totalBaseFee.Add(baseFee)
		totalGasLimit = totalGasLimit.Add(decimal.NewFromInt(int64(blk.GasLimit)))

		if prevBlock != nil {
			avgBlockTime = avgBlockTime.Add(decimal.NewFromInt(prevBlock.Time.AsTime().UnixMicro() - blk.Time.AsTime().UnixMicro())).Div(decimal.NewFromInt(2))
		}

		totalBaseBlockReward = totalBaseBlockReward.Add(decimal.NewFromBigInt(utils.Eth1BlockReward(blk.Number, blk.Difficulty), 0))

		for _, tx := range blk.Transactions {
			// for _, itx := range tx.Itx {
			// }
			// blk.Time
			txCount += 1
			maxFee := decimal.NewFromBigInt(new(big.Int).SetBytes(tx.MaxFeePerGas), 0)
			prioFee := decimal.NewFromBigInt(new(big.Int).SetBytes(tx.MaxPriorityFeePerGas), 0)
			gasUsed := decimal.NewFromBigInt(new(big.Int).SetUint64(tx.GasUsed), 0)
			gasPrice := decimal.NewFromBigInt(new(big.Int).SetBytes(tx.GasPrice), 0)

			var tipFee decimal.Decimal
			var txFees decimal.Decimal
			switch tx.Type {
			case 0:
				legacyTxCount += 1
				totalGasPrice = totalGasPrice.Add(gasPrice)
				txFees = gasUsed.Mul(gasPrice)
				tipFee = gasPrice.Sub(baseFee)

			case 1:
				accessListTxCount += 1
				totalGasPrice = totalGasPrice.Add(gasPrice)
				txFees = gasUsed.Mul(gasPrice)
				tipFee = gasPrice.Sub(baseFee)

			case 2:
				// priority fee is capped because the base fee is filled first
				tipFee = decimal.Min(prioFee, maxFee.Sub(baseFee))
				eip1559TxCount += 1
				// totalMinerTips = totalMinerTips.Add(tipFee.Mul(gasUsed))
				txFees = baseFee.Mul(gasUsed).Add(tipFee.Mul(gasUsed))
				totalTxSavings = totalTxSavings.Add(maxFee.Mul(gasUsed).Sub(baseFee.Mul(gasUsed).Add(tipFee.Mul(gasUsed))))

			default:
				logger.Fatalf("error unknown tx type %v hash: %x", tx.Status, tx.Hash)
			}
			totalTxFees = totalTxFees.Add(txFees)

			switch tx.Status {
			case 0:
				failedTxCount += 1
				totalFailedGasUsed = totalFailedGasUsed.Add(gasUsed)
				totalFailedTxFee = totalFailedTxFee.Add(txFees)
			case 1:
				successTxCount += 1
			default:
				logger.Fatalf("error unknown status code %v hash: %x", tx.Status, tx.Hash)
			}
			totalGasUsed = totalGasUsed.Add(gasUsed)
			totalBurned = totalBurned.Add(baseFee.Mul(gasUsed))
			if blk.Number < 12244000 {
				totalTips = totalTips.Add(gasUsed.Mul(gasPrice))
			} else {
				totalTips = totalTips.Add(gasUsed.Mul(tipFee))
			}
		}
		prevBlock = blk
	}

	logger.Infof("exporting consensus rewards from %v to %v", firstEpoch, lastEpoch)
	historyFirst, err := BigtableClient.GetValidatorBalanceHistory(nil, firstEpoch+1, 1)
	if err != nil {
		return err
	}

	sumStartEpoch := decimal.NewFromInt(0)
	for _, balances := range historyFirst {
		for _, balance := range balances {
			sumStartEpoch = sumStartEpoch.Add(decimal.NewFromInt(int64(balance.Balance)))
		}
	}

	historyLast, err := BigtableClient.GetValidatorBalanceHistory(nil, uint64(lastEpoch+1), 1)
	if err != nil {
		return err
	}

	sumEndEpoch := decimal.NewFromInt(0)
	for _, balances := range historyLast {
		for _, balance := range balances {
			sumEndEpoch = sumEndEpoch.Add(decimal.NewFromInt(int64(balance.Balance)))
		}
	}
	// consensus rewards are in Gwei
	totalConsensusRewards := sumEndEpoch.Sub(sumStartEpoch)
	logger.Infof("consensus rewards: %v", totalConsensusRewards.String())

	logger.Infof("Exporting BURNED_FEES %v", totalBurned.String())
	_, err = WriterDb.Exec("INSERT INTO chart_series (time, indicator, value) VALUES ($1, 'BURNED_FEES', $2) ON CONFLICT (time, indicator) DO UPDATE SET value = EXCLUDED.value", dateTrunc, totalBurned.String())
	if err != nil {
		return fmt.Errorf("error calculating BURNED_FEES chart_series: %w", err)
	}

	logger.Infof("Exporting NON_FAILED_TX_GAS_USAGE %v", totalGasUsed.Sub(totalFailedGasUsed).String())
	err = SaveChartSeriesPoint(dateTrunc, "NON_FAILED_TX_GAS_USAGE", totalGasUsed.Sub(totalFailedGasUsed).String())
	if err != nil {
		return fmt.Errorf("error calculating NON_FAILED_TX_GAS_USAGE chart_series: %w", err)
	}
	logger.Infof("Exporting BLOCK_COUNT %v", blockCount)
	err = SaveChartSeriesPoint(dateTrunc, "BLOCK_COUNT", blockCount)
	if err != nil {
		return fmt.Errorf("error calculating BLOCK_COUNT chart_series: %w", err)
	}

	// convert microseconds to seconds
	logger.Infof("Exporting BLOCK_TIME_AVG %v", avgBlockTime.Div(decimal.NewFromInt(1e6)).Abs().String())
	err = SaveChartSeriesPoint(dateTrunc, "BLOCK_TIME_AVG", avgBlockTime.Div(decimal.NewFromInt(1e6)).String())
	if err != nil {
		return fmt.Errorf("error calculating BLOCK_TIME_AVG chart_series: %w", err)
	}
	// convert consensus rewards to gwei
	emission := (totalBaseBlockReward.Add(totalConsensusRewards.Mul(decimal.NewFromInt(1000000000))).Add(totalTips)).Sub(totalBurned)
	logger.Infof("Exporting TOTAL_EMISSION %v day emission", emission)

	var lastEmission float64
	err = ReaderDb.Get(&lastEmission, "SELECT value FROM chart_series WHERE indicator = 'TOTAL_EMISSION' AND time < $1 ORDER BY time DESC LIMIT 1", dateTrunc)
	if err != nil {
		return fmt.Errorf("error getting previous value for TOTAL_EMISSION chart_series: %w", err)
	}

	newEmission := decimal.NewFromFloat(lastEmission).Add(emission)
	err = SaveChartSeriesPoint(dateTrunc, "TOTAL_EMISSION", newEmission)
	if err != nil {
		return fmt.Errorf("error calculating TOTAL_EMISSION chart_series: %w", err)
	}

	if totalGasPrice.GreaterThan(decimal.NewFromInt(0)) && decimal.NewFromInt(legacyTxCount).Add(decimal.NewFromInt(accessListTxCount)).GreaterThan(decimal.NewFromInt(0)) {
		logger.Infof("Exporting AVG_GASPRICE")
		_, err = WriterDb.Exec("INSERT INTO chart_series (time, indicator, value) VALUES($1, 'AVG_GASPRICE', $2) ON CONFLICT (time, indicator) DO UPDATE SET value = EXCLUDED.value", dateTrunc, totalGasPrice.Div((decimal.NewFromInt(legacyTxCount).Add(decimal.NewFromInt(accessListTxCount)))).String())
		if err != nil {
			return fmt.Errorf("error calculating AVG_GASPRICE chart_series err: %w", err)
		}
	}

	if txCount > 0 {
		logger.Infof("Exporting AVG_GASUSED %v", totalGasUsed.Div(decimal.NewFromInt(blockCount)).String())
		err = SaveChartSeriesPoint(dateTrunc, "AVG_GASUSED", totalGasUsed.Div(decimal.NewFromInt(blockCount)).String())
		if err != nil {
			return fmt.Errorf("error calculating AVG_GASUSED chart_series: %w", err)
		}
	}

	logger.Infof("Exporting TOTAL_GASUSED %v", totalGasUsed.String())
	err = SaveChartSeriesPoint(dateTrunc, "TOTAL_GASUSED", totalGasUsed.String())
	if err != nil {
		return fmt.Errorf("error calculating TOTAL_GASUSED chart_series: %w", err)
	}

	if blockCount > 0 {
		logger.Infof("Exporting AVG_GASLIMIT %v", totalGasLimit.Div(decimal.NewFromInt(blockCount)))
		err = SaveChartSeriesPoint(dateTrunc, "AVG_GASLIMIT", totalGasLimit.Div(decimal.NewFromInt(blockCount)))
		if err != nil {
			return fmt.Errorf("error calculating AVG_GASLIMIT chart_series: %w", err)
		}
	}

	if !totalGasLimit.IsZero() {
		logger.Infof("Exporting AVG_BLOCK_UTIL %v", totalGasUsed.Div(totalGasLimit).Mul(decimal.NewFromInt(100)))
		err = SaveChartSeriesPoint(dateTrunc, "AVG_BLOCK_UTIL", totalGasUsed.Div(totalGasLimit).Mul(decimal.NewFromInt(100)))
		if err != nil {
			return fmt.Errorf("error calculating AVG_BLOCK_UTIL chart_series: %w", err)
		}
	}

	logger.Infof("Exporting MARKET_CAP: %v", newEmission.Div(decimal.NewFromInt(1e18)).Add(decimal.NewFromFloat(72009990.50)).Mul(decimal.NewFromFloat(price.GetEthPrice("USD"))).String())
	err = SaveChartSeriesPoint(dateTrunc, "MARKET_CAP", newEmission.Div(decimal.NewFromInt(1e18)).Add(decimal.NewFromFloat(72009990.50)).Mul(decimal.NewFromFloat(price.GetEthPrice("USD"))).String())
	if err != nil {
		return fmt.Errorf("error calculating MARKET_CAP chart_series: %w", err)
	}

	logger.Infof("Exporting TX_COUNT %v", txCount)
	err = SaveChartSeriesPoint(dateTrunc, "TX_COUNT", txCount)
	if err != nil {
		return fmt.Errorf("error calculating TX_COUNT chart_series: %w", err)
	}

	// Not sure how this is currently possible (where do we store the size, i think this is missing)
	// logger.Infof("Exporting AVG_SIZE %v", totalSize.div)
	// err = SaveChartSeriesPoint(dateTrunc, "AVG_SIZE", totalSize.div)
	// if err != nil {
	// 	return fmt.Errorf("error calculating AVG_SIZE chart_series: %w", err)
	// }

	// logger.Infof("Exporting POWER_CONSUMPTION %v", avgBlockTime.String())
	// err = SaveChartSeriesPoint(dateTrunc, "POWER_CONSUMPTION", avgBlockTime.String())
	// if err != nil {
	// 	return fmt.Errorf("error calculating POWER_CONSUMPTION chart_series: %w", err)
	// }

	// logger.Infof("Exporting NEW_ACCOUNTS %v", avgBlockTime.String())
	// err = SaveChartSeriesPoint(dateTrunc, "NEW_ACCOUNTS", avgBlockTime.String())
	// if err != nil {
	// 	return fmt.Errorf("error calculating NEW_ACCOUNTS chart_series: %w", err)
	// }

	logger.Infof("marking day export as completed in the status table")
	_, err = WriterDb.Exec("insert into chart_series_status (day, status) values ($1, true)", day)
	if err != nil {
		return err
	}

	logger.Infof("chart_series export completed: took %v", time.Since(startTs))

	return nil
}<|MERGE_RESOLUTION|>--- conflicted
+++ resolved
@@ -93,13 +93,8 @@
 	logger.Infof("export completed, took %v", time.Since(start))
 
 	start = time.Now()
-<<<<<<< HEAD
-	logger.Infof("exporting missed_attestations statistics")
+	logger.Infof("exporting missed_attestations statistics lastEpoch: %v firstEpoch: %v", lastEpoch, firstEpoch)
 	ma, err := BigtableClient.GetValidatorMissedAttestationsCount([]uint64{}, firstEpoch, lastEpoch)
-=======
-	logger.Infof("exporting missed_attestations statistics lasteEpoch: %v firstEpoch: %v", lastEpoch, firstEpoch)
-	ma, err := BigtableClient.GetValidatorMissedAttestationsCount([]uint64{}, lastEpoch, lastEpoch-firstEpoch)
->>>>>>> ca1e3732
 	if err != nil {
 		return err
 	}
