package db

import (
	"context"
	"database/sql"
	"eth2-exporter/cache"
	"eth2-exporter/metrics"
	"eth2-exporter/price"
	"eth2-exporter/types"
	"eth2-exporter/utils"
	"fmt"
	"math/big"
	"strings"
	"sync"
	"time"

	"github.com/ethereum/go-ethereum/common"
	"github.com/lib/pq"
	"github.com/shopspring/decimal"
	"github.com/sirupsen/logrus"
	"golang.org/x/sync/errgroup"
)

func WriteValidatorStatisticsForDay(day uint64, concurrencyTotal uint64, concurrencyCl uint64, concurrencyFailedAttestations uint64) error {
	exportStart := time.Now()
	defer func() {
		metrics.TaskDuration.WithLabelValues("db_update_validator_stats").Observe(time.Since(exportStart).Seconds())
	}()

	firstEpoch, lastEpoch := utils.GetFirstAndLastEpochForDay(day)

	logger.Infof("exporting statistics for day %v (epoch %v to %v)", day, firstEpoch, lastEpoch)

	if err := checkIfDayIsFinalized(day); err != nil {
		return err
	}

	logger.Infof("getting exported state for day %v", day)
	start := time.Now()

	type Exported struct {
		Status              bool `db:"status"`
		FailedAttestations  bool `db:"failed_attestations_exported"`
		SyncDuties          bool `db:"sync_duties_exported"`
		WithdrawalsDeposits bool `db:"withdrawals_deposits_exported"`
		Balance             bool `db:"balance_exported"`
		ClRewards           bool `db:"cl_rewards_exported"`
		ElRewards           bool `db:"el_rewards_exported"`
		TotalPerformance    bool `db:"total_performance_exported"`
		BlockStats          bool `db:"block_stats_exported"`
		TotalAccumulation   bool `db:"total_accumulation_exported"`
	}
	exported := Exported{}

	err := ReaderDb.Get(&exported, `
		SELECT 
			status,
			failed_attestations_exported,
			sync_duties_exported,
			withdrawals_deposits_exported,
			balance_exported,
			cl_rewards_exported,
			el_rewards_exported,
			total_performance_exported,
			block_stats_exported,
			total_accumulation_exported
		FROM validator_stats_status 
		WHERE day = $1;
		`, day)

	if err != nil && err != sql.ErrNoRows {
		return fmt.Errorf("error retrieving exported state: %w", err)
	}
	logger.Infof("getting exported state took %v", time.Since(start))

	validators, err := GetValidatorIndices()
	if err != nil {
		return err
	}

	if exported.FailedAttestations && exported.SyncDuties && exported.WithdrawalsDeposits && exported.Balance && exported.ClRewards && exported.ElRewards && exported.TotalAccumulation && exported.TotalPerformance && exported.BlockStats && exported.Status {
		logger.Infof("Skipping day %v as it is already exported", day)
		return nil
	}

	if exported.FailedAttestations {
		logger.Infof("Skipping failed attestations")
	} else if err := WriteValidatorFailedAttestationsStatisticsForDay(validators, day, concurrencyFailedAttestations); err != nil {
		return fmt.Errorf("error in WriteValidatorFailedAttestationsStatisticsForDay: %w", err)
	}

	if exported.SyncDuties {
		logger.Infof("Skipping sync duties")
	} else if err := WriteValidatorSyncDutiesForDay(validators, day); err != nil {
		return fmt.Errorf("error in WriteValidatorSyncDutiesForDay: %w", err)
	}

	if exported.WithdrawalsDeposits {
		logger.Infof("Skipping withdrawals / deposits")
	} else if err := WriteValidatorDepositWithdrawals(day); err != nil {
		return fmt.Errorf("error in WriteValidatorDepositWithdrawals: %w", err)
	}

	if exported.BlockStats {
		logger.Infof("Skipping block stats")
	} else if err := WriteValidatorBlockStats(day); err != nil {
		return fmt.Errorf("error in WriteValidatorBlockStats: %w", err)
	}

	if exported.Balance {
		logger.Infof("Skipping balances")
	} else if err := WriteValidatorBalances(validators, day); err != nil {
		return fmt.Errorf("error in WriteValidatorBalances: %w", err)
	}

	if exported.ClRewards {
		logger.Infof("Skipping cl rewards")
	} else if err := WriteValidatorClIcome(validators, day, concurrencyCl); err != nil {
		return fmt.Errorf("error in WriteValidatorClIcome: %w", err)
	}

	if exported.ElRewards {
		logger.Infof("Skipping el rewards")
	} else if err := WriteValidatorElIcome(day); err != nil {
		return fmt.Errorf("error in WriteValidatorElIcome: %w", err)
	}

	if exported.TotalAccumulation {
		logger.Infof("Skipping total accumulation")
	} else if err := WriteValidatorTotalAccumulation(day, concurrencyTotal); err != nil {
		return fmt.Errorf("error in WriteValidatorTotalAccumulation: %w", err)
	}

	if exported.TotalPerformance {
		logger.Infof("Skipping total performance")
	} else if err := WriteValidatorTotalPerformance(day, concurrencyTotal); err != nil {
		return fmt.Errorf("error in WriteValidatorTotalPerformance: %w", err)
	}

	if err := WriteValidatorStatsExported(day); err != nil {
		return fmt.Errorf("error in WriteValidatorStatsExported: %w", err)
	}

	logger.Infof("statistics export of day %v completed, took %v", day, time.Since(exportStart))
	return nil
}

func WriteValidatorStatsExported(day uint64) error {
	tx, err := WriterDb.Beginx()
	if err != nil {
		return err
	}
	defer tx.Rollback()

	start := time.Now()

	logger.Infof("marking day export as completed in the validator_stats_status table for day %v", day)
	_, err = tx.Exec(`
		UPDATE validator_stats_status
		SET status = true
		WHERE day=$1
		AND failed_attestations_exported = true
		AND sync_duties_exported = true
		AND withdrawals_deposits_exported = true
		AND balance_exported = true
		AND cl_rewards_exported = true
		AND el_rewards_exported = true
		AND total_performance_exported = true
		AND block_stats_exported = true
		AND total_accumulation_exported = true;
		`, day)
	if err != nil {
		return fmt.Errorf("error marking day export as completed in the validator_stats_status table for day %v: %w", day, err)
	}
	logger.Infof("marking completed, took %v", time.Since(start))

	err = tx.Commit()
	if err != nil {
		return err
	}
	return nil
}

func WriteValidatorTotalAccumulation(day uint64, concurrency uint64) error {
	ctx, cancel := context.WithDeadline(context.Background(), time.Now().Add(time.Minute*10))
	defer cancel()
	exportStart := time.Now()
	defer func() {
		metrics.TaskDuration.WithLabelValues("db_update_validator_total_accumulation_stats").Observe(time.Since(exportStart).Seconds())
	}()

	if err := checkIfDayIsFinalized(day); err != nil {
		return err
	}

	start := time.Now()
	logger.Infof("validating if required data has been exported for total accumulation")
	type Exported struct {
		LastTotalAccumulation     bool `db:"last_total_accumulation_exported"`
		CurrentCLRewards          bool `db:"cur_cl_rewards_exported"`
		CurrentElRewards          bool `db:"cur_el_rewards_exported"`
		CurrentSyncDuties         bool `db:"cur_sync_duties_exported"`
		CurrentFailedAttestations bool `db:"cur_failed_attestations_exported"`
	}
	exported := Exported{}
	err := ReaderDb.Get(&exported, `
		SELECT 
			last.total_accumulation_exported as last_total_accumulation_exported, 
			cur.cl_rewards_exported as cur_cl_rewards_exported, 
			cur.el_rewards_exported as cur_el_rewards_exported,
			cur.sync_duties_exported as cur_sync_duties_exported,
			cur.failed_attestations_exported as cur_failed_attestations_exported
		FROM validator_stats_status cur
		INNER JOIN validator_stats_status last 
				ON last.day = GREATEST(cur.day - 1, 0)
		WHERE cur.day = $1;
	`, day)

	if err != nil {
		return fmt.Errorf("error retrieving required data: %w", err)
	} else if !(exported.LastTotalAccumulation || day == 0) || !exported.CurrentCLRewards || !exported.CurrentElRewards || !exported.CurrentSyncDuties || !exported.CurrentFailedAttestations {
		return fmt.Errorf("missing required export: last total accumulation: %v, cur cl rewards: %v, cur el rewards: %v, cur sync duties: %v, cur failed attestations: %v",
			!exported.LastTotalAccumulation, !exported.CurrentCLRewards, !exported.CurrentElRewards, !exported.CurrentSyncDuties, !exported.CurrentFailedAttestations)
	}
	logger.Infof("validating completed, took %v", time.Since(start))

	start = time.Now()

	logger.Infof("exporting total accumulation stats")
	maxValidatorIndex, err := GetTotalValidatorsCount()
	if err != nil {
		return err
	}
	g, gCtx := errgroup.WithContext(ctx)
	g.SetLimit(int(concurrency))
	batchSize := 1000
	for b := 0; b <= int(maxValidatorIndex); b += batchSize {
		start := b
		end := b + batchSize
		if int(maxValidatorIndex) < end {
			end = int(maxValidatorIndex)
		}
		g.Go(func() error {
			select {
			case <-gCtx.Done():
				return gCtx.Err()
			default:
			}
			_, err = WriterDb.Exec(`INSERT INTO validator_stats (
				validatorindex,
				day,

				cl_rewards_gwei_total,
				el_rewards_wei_total,
				mev_rewards_wei_total,

				missed_attestations_total,

				participated_sync_total,
				missed_sync_total,
				orphaned_sync_total
				) (
					SELECT 
						vs1.validatorindex, 
						vs1.day, 
						COALESCE(vs1.cl_rewards_gwei, 0) + COALESCE(vs2.cl_rewards_gwei_total, 0),
						COALESCE(vs1.el_rewards_wei, 0) + COALESCE(vs2.el_rewards_wei_total, 0),
						COALESCE(vs1.mev_rewards_wei, 0) + COALESCE(vs2.mev_rewards_wei_total, 0),
						COALESCE(vs1.missed_attestations, 0) + COALESCE(vs2.missed_attestations_total, 0),
						COALESCE(vs1.participated_sync, 0) + COALESCE(vs2.participated_sync_total, 0),
						COALESCE(vs1.missed_sync, 0) + COALESCE(vs2.missed_sync_total, 0),
						COALESCE(vs1.orphaned_sync, 0) + COALESCE(vs2.orphaned_sync_total, 0)
					FROM validator_stats vs1 LEFT JOIN validator_stats vs2 ON vs2.day = vs1.day - 1 AND vs2.validatorindex = vs1.validatorindex WHERE vs1.day = $1 AND vs1.validatorindex >= $2 AND vs1.validatorindex < $3
				) 
				ON CONFLICT (validatorindex, day) DO UPDATE SET 
					cl_rewards_gwei_total = excluded.cl_rewards_gwei_total,
					el_rewards_wei_total = excluded.el_rewards_wei_total,
					mev_rewards_wei_total = excluded.mev_rewards_wei_total,
					missed_attestations_total = excluded.missed_attestations_total,
					participated_sync_total = excluded.participated_sync_total,
					missed_sync_total = excluded.missed_sync_total,
					orphaned_sync_total = excluded.orphaned_sync_total;
				`, day, start, end)
			if err != nil {
				return fmt.Errorf("error inserting accumulated data into validator_stats for day [%v], start [%v] and end [%v]: %w", day, start, end, err)
			}

			logger.Infof("populate total accumulation for validator stats table done for batch %v", start)
			return nil
		})
	}
	if err = g.Wait(); err != nil {
		logrus.Error(err)
		return err
	}
	logger.Infof("export completed, took %v", time.Since(start))

	if err = markColumnExported(day, "total_accumulation_exported"); err != nil {
		return err
	}

	logger.Infof("total accumulation for statistics export of day %v completed, took %v", day, time.Since(exportStart))
	return nil
}

func WriteValidatorTotalPerformance(day uint64, concurrency uint64) error {
	ctx, cancel := context.WithDeadline(context.Background(), time.Now().Add(time.Minute*10))
	defer cancel()
	exportStart := time.Now()
	defer func() {
		metrics.TaskDuration.WithLabelValues("db_update_validator_total_performance_stats").Observe(time.Since(exportStart).Seconds())
	}()

	if err := checkIfDayIsFinalized(day); err != nil {
		return err
	}

	start := time.Now()
	logger.Infof("validating if required data has been exported for total performance")
	type Exported struct {
		LastTotalPerformance     bool `db:"last_total_performance_exported"`
		CurrentTotalAccumulation bool `db:"cur_total_accumulation_exported"`
	}
	exported := Exported{}
	err := ReaderDb.Get(&exported, `
		SELECT 
			last.total_performance_exported as last_total_performance_exported, 
			cur.total_accumulation_exported as cur_total_accumulation_exported
		FROM validator_stats_status cur
		INNER JOIN validator_stats_status last 
				ON last.day = GREATEST(cur.day - 1, 0)
		WHERE cur.day = $1;
	`, day)

	if err != nil {
		return fmt.Errorf("error retrieving required data: %w", err)
	} else if !(exported.LastTotalPerformance || day == 0) || !exported.CurrentTotalAccumulation {
		return fmt.Errorf("missing required export: last total performance: %v, cur total exported: %v",
			!exported.LastTotalPerformance, !exported.CurrentTotalAccumulation)
	}
	logger.Infof("validating completed, took %v", time.Since(start))

	start = time.Now()

	logger.Infof("exporting total performance stats")
	maxValidatorIndex, err := GetTotalValidatorsCount()
	if err != nil {
		return err
	}
	g, gCtx := errgroup.WithContext(ctx)
	g.SetLimit(int(concurrency))
	batchSize := 1000
	for b := 0; b <= int(maxValidatorIndex); b += batchSize {
		start := b
		end := b + batchSize
		if int(maxValidatorIndex) < end {
			end = int(maxValidatorIndex)
		}
		g.Go(func() error {
			select {
			case <-gCtx.Done():
				return gCtx.Err()
			default:
			}

			_, err = WriterDb.Exec(`insert into validator_performance (
				validatorindex,
				balance,
				rank7d,

				cl_performance_1d,
				cl_performance_7d,
				cl_performance_31d,
				cl_performance_365d,
				cl_performance_total,

				el_performance_1d,
				el_performance_7d,
				el_performance_31d,
				el_performance_365d,
				el_performance_total,

				mev_performance_1d,
				mev_performance_7d,
				mev_performance_31d,
				mev_performance_365d,
				mev_performance_total
				) (
					select 
					vs_now.validatorindex, 
						COALESCE(vs_now.end_balance, 0) as balance,
						0 as rank7d,

						coalesce(vs_now.cl_rewards_gwei_total, 0) - coalesce(vs_1d.cl_rewards_gwei_total, 0) as cl_performance_1d, 
						coalesce(vs_now.cl_rewards_gwei_total, 0) - coalesce(vs_7d.cl_rewards_gwei_total, 0) as cl_performance_7d, 
						coalesce(vs_now.cl_rewards_gwei_total, 0) - coalesce(vs_31d.cl_rewards_gwei_total, 0) as cl_performance_31d, 
						coalesce(vs_now.cl_rewards_gwei_total, 0) - coalesce(vs_365d.cl_rewards_gwei_total, 0) as cl_performance_365d,
						coalesce(vs_now.cl_rewards_gwei_total, 0) as cl_performance_total, 
						
						coalesce(vs_now.el_rewards_wei_total, 0) - coalesce(vs_1d.el_rewards_wei_total, 0) as el_performance_1d, 
						coalesce(vs_now.el_rewards_wei_total, 0) - coalesce(vs_7d.el_rewards_wei_total, 0) as el_performance_7d, 
						coalesce(vs_now.el_rewards_wei_total, 0) - coalesce(vs_31d.el_rewards_wei_total, 0) as el_performance_31d, 
						coalesce(vs_now.el_rewards_wei_total, 0) - coalesce(vs_365d.el_rewards_wei_total, 0) as el_performance_365d,
						coalesce(vs_now.el_rewards_wei_total, 0) as el_performance_total, 
						
						coalesce(vs_now.mev_rewards_wei_total, 0) - coalesce(vs_1d.mev_rewards_wei_total, 0) as mev_performance_1d, 
						coalesce(vs_now.mev_rewards_wei_total, 0) - coalesce(vs_7d.mev_rewards_wei_total, 0) as mev_performance_7d, 
						coalesce(vs_now.mev_rewards_wei_total, 0) - coalesce(vs_31d.mev_rewards_wei_total, 0) as mev_performance_31d, 
						coalesce(vs_now.mev_rewards_wei_total, 0) - coalesce(vs_365d.mev_rewards_wei_total, 0) as mev_performance_365d,
						coalesce(vs_now.mev_rewards_wei_total, 0) as mev_performance_total
					from validator_stats vs_now
					left join validator_stats vs_1d on vs_1d.validatorindex = vs_now.validatorindex and vs_1d.day = $2
					left join validator_stats vs_7d on vs_7d.validatorindex = vs_now.validatorindex and vs_7d.day = $3
					left join validator_stats vs_31d on vs_31d.validatorindex = vs_now.validatorindex and vs_31d.day = $4
					left join validator_stats vs_365d on vs_365d.validatorindex = vs_now.validatorindex and vs_365d.day = $5
					where vs_now.day = $1 AND vs_now.validatorindex >= $6 AND vs_now.validatorindex < $7
				) 
				on conflict (validatorindex) do update set 
					balance = excluded.balance,
					rank7d=excluded.rank7d,

					cl_performance_1d=excluded.cl_performance_1d,
					cl_performance_7d=excluded.cl_performance_7d,
					cl_performance_31d=excluded.cl_performance_31d,
					cl_performance_365d=excluded.cl_performance_365d,
					cl_performance_total=excluded.cl_performance_total,

					el_performance_1d=excluded.el_performance_1d,
					el_performance_7d=excluded.el_performance_7d,
					el_performance_31d=excluded.el_performance_31d,
					el_performance_365d=excluded.el_performance_365d,
					el_performance_total=excluded.el_performance_total,

					mev_performance_1d=excluded.mev_performance_1d,
					mev_performance_7d=excluded.mev_performance_7d,
					mev_performance_31d=excluded.mev_performance_31d,
					mev_performance_365d=excluded.mev_performance_365d,
					mev_performance_total=excluded.mev_performance_total
			;`, day, int64(day)-1, int64(day)-7, int64(day)-31, int64(day)-365, start, end)

			if err != nil {
				return fmt.Errorf("error inserting performance into validator_performance for day [%v], start [%v] and end [%v]: %w", day, start, end, err)
			}

			logger.Infof("populate validator_performance table done for batch %v", start)
			return nil
		})
	}
	if err = g.Wait(); err != nil {
		logrus.Error(err)
		return err
	}
	logger.Infof("export completed, took %v", time.Since(start))

	start = time.Now()
	logger.Infof("populate validator_performance rank7d")

	_, err = WriterDb.Exec(`
		WITH ranked_performance AS (
			SELECT
				validatorindex, 
				row_number() OVER (ORDER BY cl_performance_7d DESC) AS rank7d
			FROM validator_performance
		)
		UPDATE validator_performance vp
		SET rank7d = rp.rank7d
		FROM ranked_performance rp
		WHERE vp.validatorindex = rp.validatorindex
		`)
	if err != nil {
		return fmt.Errorf("error updating rank7d while exporting day [%v]: %w", day, err)
	}

	logger.Infof("export completed, took %v", time.Since(start))

	if err = markColumnExported(day, "total_performance_exported"); err != nil {
		return err
	}

	logger.Infof("total performance statistics export of day %v completed, took %v", day, time.Since(exportStart))
	return nil
}

func WriteValidatorBlockStats(day uint64) error {
	exportStart := time.Now()
	defer func() {
		metrics.TaskDuration.WithLabelValues("db_update_validator_block_stats").Observe(time.Since(exportStart).Seconds())
	}()

	if err := checkIfDayIsFinalized(day); err != nil {
		return err
	}

	firstEpoch, lastEpoch := utils.GetFirstAndLastEpochForDay(day)

	tx, err := WriterDb.Beginx()
	if err != nil {
		return err
	}
	defer tx.Rollback()

	start := time.Now()

	logger.Infof("exporting proposed_blocks, missed_blocks and orphaned_blocks statistics")
	_, err = tx.Exec(`
		insert into validator_stats (validatorindex, day, proposed_blocks, missed_blocks, orphaned_blocks) 
		(
			select proposer, $3, sum(case when status = '1' then 1 else 0 end), sum(case when status = '2' then 1 else 0 end), sum(case when status = '3' then 1 else 0 end)
			from blocks
			where epoch >= $1 and epoch <= $2 and proposer != $4
			group by proposer
		) 
		on conflict (validatorindex, day) do update set proposed_blocks = excluded.proposed_blocks, missed_blocks = excluded.missed_blocks, orphaned_blocks = excluded.orphaned_blocks;`,
		firstEpoch, lastEpoch, day, MaxSqlInteger)
	if err != nil {
		return fmt.Errorf("error inserting blocks into validator_stats for day [%v], firstEpoch [%v] and lastEpoch [%v]: %w", day, firstEpoch, lastEpoch, err)
	}
	logger.Infof("export completed, took %v", time.Since(start))

	start = time.Now()
	logger.Infof("exporting attester_slashings and proposer_slashings statistics")
	_, err = tx.Exec(`
		insert into validator_stats (validatorindex, day, attester_slashings, proposer_slashings) 
		(
			select proposer, $3, sum(attesterslashingscount), sum(proposerslashingscount)
			from blocks
			where epoch >= $1 and epoch <= $2 and status = '1' and proposer != $4
			group by proposer
		) 
		on conflict (validatorindex, day) do update set attester_slashings = excluded.attester_slashings, proposer_slashings = excluded.proposer_slashings;`,
		firstEpoch, lastEpoch, day, MaxSqlInteger)
	if err != nil {
		return fmt.Errorf("error inserting slashings into validator_stats for day [%v], firstEpoch [%v] and lastEpoch [%v]: %w", day, firstEpoch, lastEpoch, err)
	}

	if err = tx.Commit(); err != nil {
		return err
	}
	logger.Infof("export completed, took %v", time.Since(start))

	if err = markColumnExported(day, "block_stats_exported"); err != nil {
		return err
	}

	logger.Infof("block statistics export of day %v completed, took %v", day, time.Since(exportStart))
	return nil
}

func WriteValidatorElIcome(day uint64) error {
	exportStart := time.Now()
	defer func() {
		metrics.TaskDuration.WithLabelValues("db_update_validator_el_income_stats").Observe(time.Since(exportStart).Seconds())
	}()

	if err := checkIfDayIsFinalized(day); err != nil {
		return err
	}

	firstEpoch, lastEpoch := utils.GetFirstAndLastEpochForDay(day)

	tx, err := WriterDb.Beginx()
	if err != nil {
		return err
	}
	defer tx.Rollback()

	start := time.Now()

	logger.Infof("exporting mev & el rewards")

	type Container struct {
		Slot            uint64 `db:"slot"`
		ExecBlockNumber uint64 `db:"exec_block_number"`
		Proposer        uint64 `db:"proposer"`
		TxFeeReward     *big.Int
		MevReward       *big.Int
	}

	blocks := make([]*Container, 0)
	blocksMap := make(map[uint64]*Container)

	err = tx.Select(&blocks, "SELECT slot, exec_block_number, proposer FROM blocks WHERE epoch >= $1 AND epoch <= $2 AND exec_block_number > 0 AND status = '1'", firstEpoch, lastEpoch)
	if err != nil {
		return fmt.Errorf("error retrieving blocks data for firstEpoch [%v] and lastEpoch [%v]: %w", firstEpoch, lastEpoch, err)
	}

	numbers := make([]uint64, 0, len(blocks))

	for _, b := range blocks {
		numbers = append(numbers, b.ExecBlockNumber)
		blocksMap[b.ExecBlockNumber] = b
	}

	blocksData, err := BigtableClient.GetBlocksIndexedMultiple(numbers, uint64(len(numbers)))
	if err != nil {
		return fmt.Errorf("error in GetBlocksIndexedMultiple: %w", err)
	}

	relaysData, err := GetRelayDataForIndexedBlocks(blocksData)
	if err != nil {
		return fmt.Errorf("error in GetRelayDataForIndexedBlocks: %w", err)
	}

	proposerRewards := make(map[uint64]*Container)
	for _, b := range blocksData {
		proposer := blocksMap[b.Number].Proposer

		if proposerRewards[proposer] == nil {
			proposerRewards[proposer] = &Container{
				MevReward:   big.NewInt(0),
				TxFeeReward: big.NewInt(0),
			}
		}

		txFeeReward := new(big.Int).SetBytes(b.TxReward)
		proposerRewards[proposer].TxFeeReward = new(big.Int).Add(txFeeReward, proposerRewards[proposer].TxFeeReward)

		mevReward, ok := relaysData[common.BytesToHash(b.Hash)]

		if ok {
			proposerRewards[proposer].MevReward = new(big.Int).Add(mevReward.MevBribe.BigInt(), proposerRewards[proposer].MevReward)
		} else {
			proposerRewards[proposer].MevReward = new(big.Int).Add(txFeeReward, proposerRewards[proposer].MevReward)
		}
	}
	logrus.Infof("retrieved mev / el rewards data for %v proposer", len(proposerRewards))

	if len(proposerRewards) > 0 {
		numArgs := 4
		valueStrings := make([]string, 0, len(proposerRewards))
		valueArgs := make([]interface{}, 0, len(proposerRewards)*numArgs)
		i := 0
		for proposer, rewards := range proposerRewards {

			valueStrings = append(valueStrings, fmt.Sprintf("($%d, $%d, $%d, $%d)", i*numArgs+1, i*numArgs+2, i*numArgs+3, i*numArgs+4))
			valueArgs = append(valueArgs, proposer)
			valueArgs = append(valueArgs, day)
			valueArgs = append(valueArgs, rewards.TxFeeReward.String())
			valueArgs = append(valueArgs, rewards.MevReward.String())

			i++
		}
		stmt := fmt.Sprintf(`
				INSERT INTO validator_stats (validatorindex, day, el_rewards_wei, mev_rewards_wei) VALUES
				%s
				ON CONFLICT(validatorindex, day) DO UPDATE SET el_rewards_wei = excluded.el_rewards_wei, mev_rewards_wei = excluded.mev_rewards_wei;`,
			strings.Join(valueStrings, ","))
		_, err = tx.Exec(stmt, valueArgs...)
		if err != nil {
			return fmt.Errorf("error inserting el_rewards into validator_stats for day [%v]: %w", day, err)
		}
	}

	if err = tx.Commit(); err != nil {
		return err
	}
	logger.Infof("export completed, took %v", time.Since(start))

	if err = markColumnExported(day, "el_rewards_exported"); err != nil {
		return err
	}

	logger.Infof("el rewards statistics export of day %v completed, took %v", day, time.Since(exportStart))
	return nil
}

func WriteValidatorClIcome(validators []uint64, day uint64, concurrency uint64) error {
	ctx, cancel := context.WithDeadline(context.Background(), time.Now().Add(time.Minute*10))
	defer cancel()
	exportStart := time.Now()
	defer func() {
		metrics.TaskDuration.WithLabelValues("db_update_validator_cl_income_stats").Observe(time.Since(exportStart).Seconds())
	}()

	if err := checkIfDayIsFinalized(day); err != nil {
		return err
	}

	start := time.Now()
	logger.Infof("validating if required data has been exported for cl rewards")
	type Exported struct {
		LastBalanceExported                bool `db:"last_balance_exported"`
		CurrentBalanceExported             bool `db:"cur_balance_exported"`
		CurrentWithdrawalsDepositsExported bool `db:"cur_withdrawals_deposits_exported"`
	}
	exported := Exported{}
	err := ReaderDb.Get(&exported, `
		SELECT last.balance_exported as last_balance_exported, cur.balance_exported as cur_balance_exported, cur.withdrawals_deposits_exported as cur_withdrawals_deposits_exported
		FROM validator_stats_status cur
		INNER JOIN validator_stats_status last 
				ON last.day = GREATEST(cur.day - 1, 0)
		WHERE cur.day = $1;
	`, day)

	if err != nil {
		return fmt.Errorf("error retrieving required data: %w", err)
	} else if !exported.CurrentBalanceExported || !exported.CurrentWithdrawalsDepositsExported || !exported.LastBalanceExported {
		return fmt.Errorf("missing required export: cur balance: %v, cur withdrwals/deposits: %v, last balance: %v", !exported.CurrentBalanceExported, !exported.CurrentWithdrawalsDepositsExported, !exported.LastBalanceExported)
	}
	logger.Infof("validating took %v", time.Since(start))

	start = time.Now()
	_, lastEpoch := utils.GetFirstAndLastEpochForDay(day)

	logger.Infof("exporting cl_rewards_wei statistics")
<<<<<<< HEAD
	incomeStats, err := BigtableClient.GetAggregatedValidatorIncomeDetailsHistory(validators, firstEpoch, lastEpoch)
=======

	maxValidatorIndex, err := BigtableClient.GetMaxValidatorindexForEpoch(lastEpoch)
>>>>>>> 6ec8d2f2
	if err != nil {
		return fmt.Errorf("error in GetAggregatedValidatorIncomeDetailsHistory: could not get max validator index from validator income history for last epoch [%v] of day [%v]: %v", lastEpoch, day, err)
	} else if maxValidatorIndex == uint64(0) {
		return fmt.Errorf("error in GetAggregatedValidatorIncomeDetailsHistory: no validator found for last epoch [%v] of day [%v]: %v", lastEpoch, day, err)
	}

	maxValidatorIndex++

	g, gCtx := errgroup.WithContext(ctx)
	g.SetLimit(int(concurrency))

	batchSize := 100 // max parameters: 65535 / 3, but it's faster in smaller batches
	for b := 0; b < int(maxValidatorIndex); b += batchSize {
		start := b
		end := b + batchSize
		if int(maxValidatorIndex) < end {
			end = int(maxValidatorIndex)
		}

		logrus.Info(start, end)

		g.Go(func() error {
			select {
			case <-gCtx.Done():
				return gCtx.Err()
			default:
			}
			stmt := `
				INSERT INTO validator_stats (validatorindex, day, cl_rewards_gwei) 
				(
					SELECT cur.validatorindex, cur.day, COALESCE(cur.end_balance, 0) - COALESCE(last.end_balance, 0) + COALESCE(cur.withdrawals_amount, 0) - COALESCE(cur.deposits_amount, 0) AS cl_rewards_gwei
					FROM validator_stats cur
					LEFT JOIN validator_stats last 
						ON cur.validatorindex = last.validatorindex AND last.day = GREATEST(cur.day - 1, 0)
					WHERE cur.day = $1 AND cur.validatorindex >= $2 AND cur.validatorindex < $3
				)
				ON CONFLICT (validatorindex, day) DO
					UPDATE SET cl_rewards_gwei = excluded.cl_rewards_gwei;`
			if day == 0 {
				stmt = `
					INSERT INTO validator_stats (validatorindex, day, cl_rewards_gwei) 
					(
						SELECT cur.validatorindex, cur.day, COALESCE(cur.end_balance, 0) - COALESCE(cur.start_balance,0) + COALESCE(cur.withdrawals_amount, 0) - COALESCE(cur.deposits_amount, 0) AS cl_rewards_gwei
						FROM validator_stats cur
						WHERE cur.day = $1 AND cur.validatorindex >= $2 AND cur.validatorindex < $3
					)
					ON CONFLICT (validatorindex, day) DO
						UPDATE SET cl_rewards_gwei = excluded.cl_rewards_gwei;`
			}
			_, err = WriterDb.Exec(stmt, day, start, end)
			if err != nil {
				return fmt.Errorf("error inserting cl_rewards_gwei into validator_stats for day [%v], start [%v] and end [%v]: %w", day, start, end, err)
			}
			logrus.Infof("saving validator cl rewards gwei batch %v completed", start)
			return nil
		})
	}

	if err = g.Wait(); err != nil {
		logrus.Error(err)
		return err
	}

	logger.Infof("export completed, took %v", time.Since(start))

	if err = markColumnExported(day, "cl_rewards_exported"); err != nil {
		return err
	}

	logger.Infof("cl rewards statistics export of day %v completed, took %v", day, time.Since(exportStart))
	return nil
}

func WriteValidatorBalances(validators []uint64, day uint64) error {
	ctx, cancel := context.WithDeadline(context.Background(), time.Now().Add(time.Minute*10))
	defer cancel()

	exportStart := time.Now()
	defer func() {
		metrics.TaskDuration.WithLabelValues("db_update_validator_balances_stats").Observe(time.Since(exportStart).Seconds())
	}()

	if err := checkIfDayIsFinalized(day); err != nil {
		return err
	}

	firstEpoch, lastEpoch := utils.GetFirstAndLastEpochForDay(day)

	start := time.Now()

	logger.Infof("exporting min_balance, max_balance, min_effective_balance, max_effective_balance, start_balance, start_effective_balance, end_balance and end_effective_balance statistics")
	balanceStatistics, err := BigtableClient.GetValidatorBalanceStatistics(validators, firstEpoch, lastEpoch)
	if err != nil {
		return fmt.Errorf("error in GetValidatorBalanceStatistics for firstEpoch [%v] and lastEpoch [%v]: %w", firstEpoch, lastEpoch, err)
	}

	balanceStatsArr := make([]*types.ValidatorBalanceStatistic, 0, len(balanceStatistics))
	for _, stat := range balanceStatistics {
		balanceStatsArr = append(balanceStatsArr, stat)
	}
	logger.Infof("fetching balance completed, took %v, now we save it", time.Since(start))
	start = time.Now()

	g, gCtx := errgroup.WithContext(ctx)

	batchSize := 100 // max parameters: 65535 / 10, but we are faster with smaller batch sizes
	for b := 0; b < len(balanceStatsArr); b += batchSize {
		start := b
		end := b + batchSize
		if len(balanceStatsArr) < end {
			end = len(balanceStatsArr)
		}

		numArgs := 10
		valueStrings := make([]string, 0, batchSize)
		valueArgs := make([]interface{}, 0, batchSize*numArgs)

		g.Go(func() error {
			select {
			case <-gCtx.Done():
				return gCtx.Err()
			default:
			}
			defer logger.Infof("saving validator balance batch %v completed", start)
			for i, stat := range balanceStatsArr[start:end] {
				valueStrings = append(valueStrings, fmt.Sprintf("($%d, $%d, $%d, $%d, $%d, $%d, $%d, $%d, $%d, $%d)", i*numArgs+1, i*numArgs+2, i*numArgs+3, i*numArgs+4, i*numArgs+5, i*numArgs+6, i*numArgs+7, i*numArgs+8, i*numArgs+9, i*numArgs+10))
				valueArgs = append(valueArgs, stat.Index)
				valueArgs = append(valueArgs, day)
				valueArgs = append(valueArgs, stat.MinBalance)
				valueArgs = append(valueArgs, stat.MaxBalance)
				valueArgs = append(valueArgs, stat.MinEffectiveBalance)
				valueArgs = append(valueArgs, stat.MaxEffectiveBalance)
				valueArgs = append(valueArgs, stat.StartBalance)
				valueArgs = append(valueArgs, stat.StartEffectiveBalance)
				valueArgs = append(valueArgs, stat.EndBalance)
				valueArgs = append(valueArgs, stat.EndEffectiveBalance)
			}
			stmt := fmt.Sprintf(`
				insert into validator_stats (validatorindex, day, min_balance, max_balance, min_effective_balance, max_effective_balance, start_balance, start_effective_balance, end_balance, end_effective_balance) VALUES
				%s
				on conflict (validatorindex, day) do update set min_balance = excluded.min_balance, max_balance = excluded.max_balance, min_effective_balance = excluded.min_effective_balance, max_effective_balance = excluded.max_effective_balance, start_balance = excluded.start_balance, start_effective_balance = excluded.start_effective_balance, end_balance = excluded.end_balance, end_effective_balance = excluded.end_effective_balance;`,
				strings.Join(valueStrings, ","))
			_, err := WriterDb.Exec(stmt, valueArgs...)

			if err != nil {
				return fmt.Errorf("error inserting balances into validator_stats for day [%v], start [%v] and end [%v]: %w", day, start, end, err)
			}

			return nil
		})
	}

	if err = g.Wait(); err != nil {
		logrus.Error(err)
		return err
	}

	logger.Infof("export completed, took %v", time.Since(start))

	if err = markColumnExported(day, "balance_exported"); err != nil {
		return err
	}

	logger.Infof("balance statistics export of day %v completed, took %v", day, time.Since(exportStart))
	return nil
}

func WriteValidatorDepositWithdrawals(day uint64) error {
	exportStart := time.Now()
	defer func() {
		metrics.TaskDuration.WithLabelValues("db_update_validator_deposit_withdrawal_stats").Observe(time.Since(exportStart).Seconds())
	}()

	if err := checkIfDayIsFinalized(day); err != nil {
		return err
	}

	// The end_balance of a day is the balance after the first slot of the last epoch of that day.
	// Therefore the last 31 slots of the day are not included in the end_balance of that day.
	// Since our income calculation is base on subtracting end_balances the deposits and withdrawals that happen during those slots must be added to the next day instead.
	firstSlot := uint64(0)
	if day > 0 {
		firstSlot = utils.GetLastBalanceInfoSlotForDay(day-1) + 1
	}
	lastSlot := utils.GetLastBalanceInfoSlotForDay(day)

	tx, err := WriterDb.Beginx()
	if err != nil {
		return err
	}
	defer tx.Rollback()

	start := time.Now()
	logrus.Infof("Resetting Withdrawals + Deposits for day [%v]", day)

	firstDayExtraCondition := ""
	if day == 0 {
		// genesis-deposits will be added to day -1.
		firstDayExtraCondition = " OR day = -1"
	}

	resetQry := fmt.Sprintf(`
		UPDATE validator_stats SET 
			deposits = NULL, 
			deposits_amount = NULL,
			withdrawals = NULL, 
			withdrawals_amount = NULL
		WHERE day = $1%s;`, firstDayExtraCondition)

	_, err = tx.Exec(resetQry, day)
	if err != nil {
		return fmt.Errorf("error resetting validator_stats for day [%v]: %w", day, err)
	}
	logger.Infof("reset completed, took %v", time.Since(start))

	start = time.Now()
	logrus.Infof("Update Withdrawals + Deposits for day [%v] slot %v -> %v", day, firstSlot, lastSlot)

	logger.Infof("exporting deposits and deposits_amount statistics")
	depositsQry := `
		insert into validator_stats (validatorindex, day, deposits, deposits_amount) 
		(
			select validators.validatorindex, $3, count(*), sum(amount)
			from blocks_deposits
			inner join validators on blocks_deposits.publickey = validators.pubkey
			inner join blocks on blocks_deposits.block_root = blocks.blockroot
			where blocks.slot >= $1 and blocks.slot <= $2 and blocks.status = '1' and blocks_deposits.valid_signature
			group by validators.validatorindex
		) 
		on conflict (validatorindex, day) do
			update set deposits = excluded.deposits, 
			deposits_amount = excluded.deposits_amount;`
	if day == 0 {
		// genesis-deposits will be added to block 0 by the exporter which is technically not 100% correct
		// since deposits will be added to the validator-balance only after the block which includes the deposits.
		// to ease the calculation of validator-income (considering deposits) we set the day of genesis-deposits to -1.
		depositsQry = `
			insert into validator_stats (validatorindex, day, deposits, deposits_amount)
			(
				select validators.validatorindex, case when block_slot = 0 then -1 else $3 end as day, count(*), sum(amount)
				from blocks_deposits
				inner join validators on blocks_deposits.publickey = validators.pubkey
				inner join blocks on blocks_deposits.block_root = blocks.blockroot
				where blocks.slot >= $1 and blocks.slot <= $2 and blocks.status = '1'
				group by validators.validatorindex, day
			) 
			on conflict (validatorindex, day) do
				update set deposits = excluded.deposits, 
				deposits_amount = excluded.deposits_amount;`
	}

	_, err = tx.Exec(depositsQry, firstSlot, lastSlot, day)
	if err != nil {
		return fmt.Errorf("error inserting deposits into validator_stats for day [%v], firstSlot [%v] and lastSlot [%v]: %w", day, firstSlot, lastSlot, err)
	}
	logger.Infof("export completed, took %v", time.Since(start))

	start = time.Now()
	logger.Infof("exporting withdrawals and withdrawals_amount statistics")
	withdrawalsQuery := `
		insert into validator_stats (validatorindex, day, withdrawals, withdrawals_amount) 
		(
			select validatorindex, $3, count(*), sum(amount)
			from blocks_withdrawals
			inner join blocks on blocks_withdrawals.block_root = blocks.blockroot
			where block_slot >= $1 and block_slot <= $2 and blocks.status = '1'
			group by validatorindex
		) 
		on conflict (validatorindex, day) do
			update set withdrawals = excluded.withdrawals, 
			withdrawals_amount = excluded.withdrawals_amount;`
	_, err = tx.Exec(withdrawalsQuery, firstSlot, lastSlot, day)
	if err != nil {
		return fmt.Errorf("error inserting withdrawals into validator_stats for day [%v], firstSlot [%v] and lastSlot [%v]: %w", day, firstSlot, lastSlot, err)
	}
	if err = tx.Commit(); err != nil {
		return err
	}

	logger.Infof("export completed, took %v", time.Since(start))

	if err = markColumnExported(day, "withdrawals_deposits_exported"); err != nil {
		return err
	}

	logger.Infof("deposits and withdrawals statistics export of day %v completed, took %v", day, time.Since(exportStart))
	return nil
}

func WriteValidatorSyncDutiesForDay(validators []uint64, day uint64) error {
	exportStart := time.Now()
	defer func() {
		metrics.TaskDuration.WithLabelValues("db_update_validator_sync_stats").Observe(time.Since(exportStart).Seconds())
	}()

	if err := checkIfDayIsFinalized(day); err != nil {
		return err
	}

	startEpoch, endEpoch := utils.GetFirstAndLastEpochForDay(day)

	start := time.Now()
	logrus.Infof("Update Sync duties for day [%v] epoch %v -> %v", day, startEpoch, endEpoch)

	syncStats, err := BigtableClient.GetValidatorSyncDutiesStatistics(validators, startEpoch, endEpoch)
	if err != nil {
		return fmt.Errorf("error in GetValidatorSyncDutiesStatistics for startEpoch [%v] and endEpoch [%v]: %w", startEpoch, endEpoch, err)
	}
	logrus.Infof("getting sync duties done in %v, now we export them to the db", time.Since(start))
	start = time.Now()

	syncStatsArr := make([]*types.ValidatorSyncDutiesStatistic, 0, len(syncStats))
	for _, stat := range syncStats {
		syncStatsArr = append(syncStatsArr, stat)
	}

	tx, err := WriterDb.Beginx()
	if err != nil {
		return err
	}
	defer tx.Rollback()

	batchSize := 13000 // max parameters: 65535
	for b := 0; b < len(syncStatsArr); b += batchSize {
		start := b
		end := b + batchSize
		if len(syncStatsArr) < end {
			end = len(syncStatsArr)
		}

		numArgs := 5
		valueStrings := make([]string, 0, batchSize)
		valueArgs := make([]interface{}, 0, batchSize*numArgs)
		for i, stat := range syncStatsArr[start:end] {
			valueStrings = append(valueStrings, fmt.Sprintf("($%d, $%d, $%d, $%d, $%d)", i*numArgs+1, i*numArgs+2, i*numArgs+3, i*numArgs+4, i*numArgs+5))
			valueArgs = append(valueArgs, stat.Index)
			valueArgs = append(valueArgs, day)
			valueArgs = append(valueArgs, stat.ParticipatedSync)
			valueArgs = append(valueArgs, stat.MissedSync)
			valueArgs = append(valueArgs, stat.OrphanedSync)
		}
		stmt := fmt.Sprintf(`
			insert into validator_stats (validatorindex, day, participated_sync, missed_sync, orphaned_sync)  VALUES
			%s
			on conflict (validatorindex, day) do update set participated_sync = excluded.participated_sync, missed_sync = excluded.missed_sync, orphaned_sync = excluded.orphaned_sync;`,
			strings.Join(valueStrings, ","))
		_, err := tx.Exec(stmt, valueArgs...)
		if err != nil {
			return fmt.Errorf("error inserting sync information into validator_stats for day [%v], start [%v] and end [%v]: %w", day, start, end, err)
		}

		logrus.Infof("saving sync statistics batch %v completed", b)
	}

	if err = tx.Commit(); err != nil {
		return err
	}

	logger.Infof("export completed, took %v", time.Since(start))

	if err = markColumnExported(day, "sync_duties_exported"); err != nil {
		return err
	}

	logger.Infof("sync duties and statistics export of day %v completed, took %v", day, time.Since(exportStart))
	return nil
}

func WriteValidatorFailedAttestationsStatisticsForDay(validators []uint64, day uint64, concurrency uint64) error {
	ctx, cancel := context.WithDeadline(context.Background(), time.Now().Add(time.Minute*10))
	defer cancel()
	exportStart := time.Now()
	defer func() {
		metrics.TaskDuration.WithLabelValues("db_update_validator_failed_att_stats").Observe(time.Since(exportStart).Seconds())
	}()

	if err := checkIfDayIsFinalized(day); err != nil {
		return err
	}

	firstEpoch, lastEpoch := utils.GetFirstAndLastEpochForDay(day)

	start := time.Now()

	logrus.Infof("exporting 'failed attestations' statistics firstEpoch: %v lastEpoch: %v", firstEpoch, lastEpoch)

	// first key is the batch start index and the second is the validator id
	validatorMap := map[uint64]*types.ValidatorMissedAttestationsStatistic{}
	mux := sync.Mutex{}
	batchSize := 10000
	for i := 0; i < len(validators); i += batchSize {

		upperBound := i + batchSize
		if len(validators) < upperBound {
			upperBound = len(validators)
		}
		vals := validators[i:upperBound]

		logrus.Infof("retrieving validator missed attestations stats for validators %v - %v", vals[0], vals[len(vals)-1])

		ma, err := BigtableClient.GetValidatorMissedAttestationsCount(vals, firstEpoch, lastEpoch)
		if err != nil {
			return fmt.Errorf("error in GetValidatorMissedAttestationsCount for fromEpoch [%v] and toEpoch [%v]: %w", firstEpoch, lastEpoch, err)
		}
		mux.Lock()
		for validator, stats := range ma {
			validatorMap[validator] = stats
		}
		mux.Unlock()
	}

	logrus.Infof("fetching 'failed attestations' done in %v, now we export them to the db", time.Since(start))
	start = time.Now()
	maArr := make([]*types.ValidatorMissedAttestationsStatistic, 0, len(validatorMap))

	for _, stat := range validatorMap {
		maArr = append(maArr, stat)
	}

	g, gCtx := errgroup.WithContext(ctx)
	g.SetLimit(50)
	dbBatchSize := 100 // max: 65535 / 4, but we are faster with smaller batches
	for b := 0; b < len(maArr); b += dbBatchSize {

		start := b
		end := b + dbBatchSize
		if len(maArr) < end {
			end = len(maArr)
		}

		g.Go(func() error {
			select {
			case <-gCtx.Done():
				return gCtx.Err()
			default:
			}

			err := saveFailedAttestationBatch(maArr[start:end], day)
			if err != nil {
				return fmt.Errorf("error in saveFailedAttestationBatch for day [%v], start [%v] and end [%v]: %w", day, start, end, err)
			}

			return nil
		})
	}

	if err := g.Wait(); err != nil {
		return err
	}
	logger.Infof("export completed, took %v", time.Since(start))

	if err := markColumnExported(day, "failed_attestations_exported"); err != nil {
		return err
	}

	logger.Infof("'failed attestation' statistics export of day %v completed, took %v", day, time.Since(exportStart))
	return nil
}

func saveFailedAttestationBatch(batch []*types.ValidatorMissedAttestationsStatistic, day uint64) error {
	var failedAttestationBatchNumArgs int = 4
	batchSize := len(batch)
	valueStrings := make([]string, 0, failedAttestationBatchNumArgs)
	valueArgs := make([]interface{}, 0, batchSize*failedAttestationBatchNumArgs)

	for i, stat := range batch {
		valueStrings = append(valueStrings, fmt.Sprintf("($%d, $%d, $%d, $%d)", i*failedAttestationBatchNumArgs+1, i*failedAttestationBatchNumArgs+2, i*failedAttestationBatchNumArgs+3, i*failedAttestationBatchNumArgs+4))
		valueArgs = append(valueArgs, stat.Index)
		valueArgs = append(valueArgs, day)
		valueArgs = append(valueArgs, stat.MissedAttestations)
		valueArgs = append(valueArgs, 0)
	}
	stmt := fmt.Sprintf(`
		insert into validator_stats (validatorindex, day, missed_attestations, orphaned_attestations) VALUES
		%s
		on conflict (validatorindex, day) do update set missed_attestations = excluded.missed_attestations, orphaned_attestations = excluded.orphaned_attestations;`,
		strings.Join(valueStrings, ","))
	_, err := WriterDb.Exec(stmt, valueArgs...)
	if err != nil {
		return fmt.Errorf("error inserting failed attestations into validator_stats for day [%v]: %w", day, err)
	}

	return nil
}

func markColumnExported(day uint64, column string) error {
	start := time.Now()
	logger.Infof("marking [%v] exported for day [%v] as completed in the status table", column, day)

	_, err := WriterDb.Exec(fmt.Sprintf(`	
		INSERT INTO validator_stats_status (day, status, %[1]v) 
		VALUES ($1, false, true) 
		ON CONFLICT (day) 
			DO UPDATE SET %[1]v=EXCLUDED.%[1]v;
			`, column), day)
	if err != nil {
		return fmt.Errorf("error marking [%v] exported for day [%v] as completed in the status table: %w", column, day, err)
	}
	logrus.Infof("Marking complete in %v", time.Since(start))
	return nil
}

func GetValidatorIncomeHistoryChart(validatorIndices []uint64, currency string, lastFinalizedEpoch uint64, lowerBoundDay uint64) ([]*types.ChartDataPoint, error) {
	incomeHistory, err := GetValidatorIncomeHistory(validatorIndices, lowerBoundDay, 0, lastFinalizedEpoch)
	if err != nil {
		return nil, err
	}
	var clRewardsSeries = make([]*types.ChartDataPoint, len(incomeHistory))

	for i := 0; i < len(incomeHistory); i++ {
		color := "#7cb5ec"
		if incomeHistory[i].ClRewards < 0 {
			color = "#f7a35c"
		}
		balanceTs := utils.DayToTime(incomeHistory[i].Day)
		clRewardsSeries[i] = &types.ChartDataPoint{X: float64(balanceTs.Unix() * 1000), Y: utils.ExchangeRateForCurrency(currency) * (float64(incomeHistory[i].ClRewards) / 1e9), Color: color}
	}
	return clRewardsSeries, err
}

func GetValidatorIncomeHistory(validatorIndices []uint64, lowerBoundDay uint64, upperBoundDay uint64, lastFinalizedEpoch uint64) ([]types.ValidatorIncomeHistory, error) {
	if len(validatorIndices) == 0 {
		return []types.ValidatorIncomeHistory{}, nil
	}

	if upperBoundDay == 0 {
		upperBoundDay = 65536
	}

	validatorIndices = utils.SortedUniqueUint64(validatorIndices)
	validatorIndicesStr := make([]string, len(validatorIndices))
	for i, v := range validatorIndices {
		validatorIndicesStr[i] = fmt.Sprintf("%d", v)
	}

	validatorIndicesPqArr := pq.Array(validatorIndices)

	cacheDur := time.Second * time.Duration(utils.Config.Chain.Config.SecondsPerSlot*utils.Config.Chain.Config.SlotsPerEpoch+10) // updates every epoch, keep 10sec longer
	cacheKey := fmt.Sprintf("%d:validatorIncomeHistory:%d:%d:%d:%s", utils.Config.Chain.Config.DepositChainID, lowerBoundDay, upperBoundDay, lastFinalizedEpoch, strings.Join(validatorIndicesStr, ","))
	cached := []types.ValidatorIncomeHistory{}
	if _, err := cache.TieredCache.GetWithLocalTimeout(cacheKey, cacheDur, &cached); err == nil {
		return cached, nil
	}

	var result []types.ValidatorIncomeHistory
	err := ReaderDb.Select(&result, `
		SELECT 
			day, 
			SUM(COALESCE(cl_rewards_gwei, 0)) AS cl_rewards_gwei,
			SUM(COALESCE(end_balance, 0)) AS end_balance
		FROM validator_stats 
		WHERE validatorindex = ANY($1) AND day BETWEEN $2 AND $3 
		GROUP BY day 
		ORDER BY day
	;`, validatorIndicesPqArr, lowerBoundDay, upperBoundDay)
	if err != nil {
		return nil, err
	}

	// retrieve rewards for epochs not yet in stats
	if upperBoundDay == 65536 {
		lastDay := uint64(0)
		if len(result) > 0 {
			lastDay = uint64(result[len(result)-1].Day)
		} else {
			lastDay, err = GetLastExportedStatisticDay()
			if err != nil {
				return nil, err
			}
		}

		currentDay := lastDay + 1
		firstSlot := utils.GetLastBalanceInfoSlotForDay(lastDay) + 1
		lastSlot := lastFinalizedEpoch * utils.Config.Chain.Config.SlotsPerEpoch

		totalBalance := uint64(0)

		g := errgroup.Group{}
		g.Go(func() error {
			latestBalances, err := BigtableClient.GetValidatorBalanceHistory(validatorIndices, lastFinalizedEpoch, lastFinalizedEpoch)
			if err != nil {
				logger.Errorf("error getting validator balance data in GetValidatorEarnings: %v", err)
				return err
			}

			for _, balance := range latestBalances {
				if len(balance) == 0 {
					continue
				}

				totalBalance += balance[0].Balance
			}
			return nil
		})

		var lastBalance uint64
		g.Go(func() error {
			return GetValidatorBalanceForDay(validatorIndices, lastDay, &lastBalance)
		})

		var lastDeposits uint64
		g.Go(func() error {
			return GetValidatorDepositsForSlots(validatorIndices, firstSlot, lastSlot, &lastDeposits)
		})

		var lastWithdrawals uint64
		g.Go(func() error {
			return GetValidatorWithdrawalsForSlots(validatorIndices, firstSlot, lastSlot, &lastWithdrawals)
		})

		err = g.Wait()
		if err != nil {
			return nil, err
		}

		result = append(result, types.ValidatorIncomeHistory{
			Day:       int64(currentDay),
			ClRewards: int64(totalBalance - lastBalance - lastDeposits + lastWithdrawals),
		})
	}

	go func() {
		err := cache.TieredCache.Set(cacheKey, &result, cacheDur)
		if err != nil {
			utils.LogError(err, fmt.Errorf("error setting tieredCache for GetValidatorIncomeHistory with key %v", cacheKey), 0)
		}
	}()

	return result, nil
}

func WriteChartSeriesForDay(day int64) error {
	startTs := time.Now()

	ctx, cancel := context.WithTimeout(context.Background(), time.Second*60)
	defer cancel()
	g, gCtx := errgroup.WithContext(ctx)

	g.Go(func() error {
		select {
		case <-gCtx.Done():
			return gCtx.Err()
		default:
		}
		err := WriteExecutionChartSeriesForDay(day)
		if err != nil {
			return err
		}
		return nil
	})

	g.Go(func() error {
		select {
		case <-gCtx.Done():
			return gCtx.Err()
		default:
		}
		err := WriteConsensusChartSeriesForDay(day)
		if err != nil {
			return err
		}
		return nil
	})

	err := g.Wait()
	if err != nil {
		return err
	}

	logger.Infof("marking day export as completed in the chart_series_status table for day %v", day)
	_, err = WriterDb.Exec("insert into chart_series_status (day, status) values ($1, true)", day)
	if err != nil {
		return err
	}

	logger.Infof("chart_series export completed: took %v", time.Since(startTs))
	return nil
}

func WriteConsensusChartSeriesForDay(day int64) error {
	if day < 0 {
		logger.Warnf("no consensus-charts for day < 0: %v", day)
		return nil
	}

	epochsPerDay := utils.EpochsPerDay()
	beaconchainDay := day * int64(epochsPerDay)

	startDate := utils.EpochToTime(uint64(beaconchainDay))
	dateTrunc := time.Date(startDate.Year(), startDate.Month(), startDate.Day(), 0, 0, 0, 0, time.UTC)

	// inclusive slot
	firstSlot := utils.TimeToFirstSlotOfEpoch(uint64(dateTrunc.Unix()))

	epochOffset := firstSlot % utils.Config.Chain.Config.SlotsPerEpoch
	firstSlot = firstSlot - epochOffset
	firstEpoch := firstSlot / utils.Config.Chain.Config.SlotsPerEpoch
	// exclusive slot
	lastSlot := int64(firstSlot) + int64(epochsPerDay*utils.Config.Chain.Config.SlotsPerEpoch)
	if firstSlot == 0 {
		nextDateTrunc := time.Date(startDate.Year(), startDate.Month(), startDate.Day()+1, 0, 0, 0, 0, time.UTC)
		lastSlot = int64(utils.TimeToFirstSlotOfEpoch(uint64(nextDateTrunc.Unix())))
	}
	lastEpoch := lastSlot / int64(utils.Config.Chain.Config.SlotsPerEpoch)
	lastSlot = lastEpoch * int64(utils.Config.Chain.Config.SlotsPerEpoch)

	logrus.WithFields(logrus.Fields{"day": day, "firstSlot": firstSlot, "lastSlot": lastSlot, "firstEpoch": firstEpoch, "lastEpoch": lastEpoch, "startDate": startDate, "dateTrunc": dateTrunc}).Infof("exporting consensus chart_series")

	var err error

	_, err = WriterDb.Exec(`insert into chart_series select $1 as time, 'STAKED_ETH' as indicator, eligibleether/1e9 as value from epochs where epoch = $2 limit 1 on conflict (time, indicator) do update set time = excluded.time, indicator = excluded.indicator, value = excluded.value`, dateTrunc, lastEpoch-1)
	if err != nil {
		return fmt.Errorf("error inserting STAKED_ETH into chart_series: %w", err)
	}

	_, err = WriterDb.Exec(`insert into chart_series select $1 as time, 'AVG_VALIDATOR_BALANCE_ETH' as indicator, avg(averagevalidatorbalance)/1e9 as value from epochs where epoch >= $2 and epoch < $3 on conflict (time, indicator) do update set time = excluded.time, indicator = excluded.indicator, value = excluded.value`, dateTrunc, firstEpoch, lastEpoch)
	if err != nil {
		return fmt.Errorf("error inserting AVG_VALIDATOR_BALANCE_ETH into chart_series: %w", err)
	}

	_, err = WriterDb.Exec(`insert into chart_series select $1 as time, 'AVG_PARTICIPATION_RATE' as indicator, avg(globalparticipationrate) as value from epochs where epoch >= $2 and epoch < $3 on conflict (time, indicator) do update set time = excluded.time, indicator = excluded.indicator, value = excluded.value`, dateTrunc, firstEpoch, lastEpoch)
	if err != nil {
		return fmt.Errorf("error inserting AVG_PARTICIPATION_RATE into chart_series: %w", err)
	}

	_, err = WriterDb.Exec(`insert into chart_series select $1 as time, 'AVG_STAKE_EFFECTIVENESS' as indicator, coalesce(avg(eligibleether) / avg(totalvalidatorbalance), 0) as value from epochs where totalvalidatorbalance != 0 AND eligibleether != 0 and epoch >= $2 and epoch < $3 on conflict (time, indicator) do update set time = excluded.time, indicator = excluded.indicator, value = excluded.value`, dateTrunc, firstEpoch, lastEpoch)
	if err != nil {
		return fmt.Errorf("error inserting AVG_STAKE_EFFECTIVENESS into chart_series: %w", err)
	}

	_, err = WriterDb.Exec(`insert into chart_series select $1 as time, 'EL_VALID_DEPOSITS_ETH' as indicator, coalesce(sum(amount)/1e9,0) as value from eth1_deposits where valid_signature = true and block_ts >= $1 and block_ts < ($1 + interval '24 hour') on conflict (time, indicator) do update set time = excluded.time, indicator = excluded.indicator, value = excluded.value`, dateTrunc)
	if err != nil {
		return fmt.Errorf("error inserting EL_VALID_DEPOSITS_ETH into chart_series: %w", err)
	}

	_, err = WriterDb.Exec(`insert into chart_series select $1 as time, 'EL_INVALID_DEPOSITS_ETH' as indicator, coalesce(sum(amount)/1e9,0) as value from eth1_deposits where valid_signature = false and block_ts >= $1 and block_ts < ($1 + interval '24 hour') on conflict (time, indicator) do update set time = excluded.time, indicator = excluded.indicator, value = excluded.value`, dateTrunc)
	if err != nil {
		return fmt.Errorf("error inserting EL_INVALID_DEPOSITS_ETH into chart_series: %w", err)
	}

	_, err = WriterDb.Exec(`insert into chart_series select $1 as time, 'CL_DEPOSITS_ETH' as indicator, coalesce(sum(amount)/1e9,0) as value from blocks_deposits where block_slot >= $2 and block_slot < $3 on conflict (time, indicator) do update set time = excluded.time, indicator = excluded.indicator, value = excluded.value`, dateTrunc, firstSlot, lastSlot)
	if err != nil {
		return fmt.Errorf("error inserting CL_DEPOSITS_ETH into chart_series: %w", err)
	}

	_, err = WriterDb.Exec(`insert into chart_series select $1 as time, 'WITHDRAWALS_ETH' as indicator, coalesce(sum(w.amount)/1e9,0) as value from blocks_withdrawals w inner join blocks b ON w.block_root = b.blockroot AND b.status = '1' where w.block_slot >= $2 and w.block_slot < $3 on conflict (time, indicator) do update set time = excluded.time, indicator = excluded.indicator, value = excluded.value`, dateTrunc, firstSlot, lastSlot)
	if err != nil {
		return fmt.Errorf("error inserting WITHDRAWALS_ETH into chart_series: %w", err)
	}

	_, err = WriterDb.Exec(`insert into chart_series select $1 as time, 'PROPOSED_BLOCKS' as indicator, count(*) as value from blocks where status = '1' and slot >= $2 and slot < $3 on conflict (time, indicator) do update set time = excluded.time, indicator = excluded.indicator, value = excluded.value`, dateTrunc, firstSlot, lastSlot)
	if err != nil {
		return fmt.Errorf("error inserting PROPOSED_BLOCKS into chart_series: %w", err)
	}

	_, err = WriterDb.Exec(`insert into chart_series select $1 as time, 'MISSED_BLOCKS' as indicator, count(*) as value from blocks where status = '2' and slot >= $2 and slot < $3 on conflict (time, indicator) do update set time = excluded.time, indicator = excluded.indicator, value = excluded.value`, dateTrunc, firstSlot, lastSlot)
	if err != nil {
		return fmt.Errorf("error inserting MISSED_BLOCKS into chart_series: %w", err)
	}

	_, err = WriterDb.Exec(`insert into chart_series select $1 as time, 'ORPHANED_BLOCKS' as indicator, count(*) as value from blocks where status = '3' and slot >= $2 and slot < $3 on conflict (time, indicator) do update set time = excluded.time, indicator = excluded.indicator, value = excluded.value`, dateTrunc, firstSlot, lastSlot)
	if err != nil {
		return fmt.Errorf("error inserting ORPHANED_BLOCKS into chart_series: %w", err)
	}

	return nil
}

func WriteExecutionChartSeriesForDay(day int64) error {
	if utils.Config.Chain.Config.DepositChainID != 1 {
		// logger.Warnf("not writing chart_series for execution: chainId != 1: %v", utils.Config.Chain.Config.DepositChainID)
		return nil
	}

	if day < 0 {
		// before the beaconchain
		logger.Warnf("no execution charts for days before beaconchain")
		return nil
	}

	epochsPerDay := utils.EpochsPerDay()
	beaconchainDay := day * int64(epochsPerDay)

	startDate := utils.EpochToTime(uint64(beaconchainDay))
	dateTrunc := time.Date(startDate.Year(), startDate.Month(), startDate.Day(), 0, 0, 0, 0, time.UTC)

	// inclusive slot
	firstSlot := utils.TimeToFirstSlotOfEpoch(uint64(dateTrunc.Unix()))
	firstEpoch := firstSlot / utils.Config.Chain.Config.SlotsPerEpoch
	// exclusive slot
	lastSlot := int64(firstSlot) + int64(epochsPerDay*utils.Config.Chain.Config.SlotsPerEpoch)
	// The first day is not a whole day, so we take the first slot from the next day as lastSlot
	if firstSlot == 0 {
		nextDateTrunc := time.Date(startDate.Year(), startDate.Month(), startDate.Day()+1, 0, 0, 0, 0, time.UTC)
		lastSlot = int64(utils.TimeToFirstSlotOfEpoch(uint64(nextDateTrunc.Unix())))
	}
	lastEpoch := lastSlot / int64(utils.Config.Chain.Config.SlotsPerEpoch)

	latestFinalizedEpoch, err := GetLatestFinalizedEpoch()
	if err != nil {
		return fmt.Errorf("error getting latest finalized epoch from db %w", err)
	}

	if lastEpoch > int64(latestFinalizedEpoch) {
		return fmt.Errorf("delaying chart series export as not all epochs for day %v finalized. last epoch of the day [%v] last finalized epoch [%v]", day, lastEpoch, latestFinalizedEpoch)
	}

	firstBlock, err := GetBlockNumber(uint64(firstSlot))
	if err != nil {
		return fmt.Errorf("error getting block number for slot: %v err: %w", firstSlot, err)
	}

	if firstBlock <= 15537394 {
		return fmt.Errorf("this function does not yet handle pre merge statistics")
	}

	lastBlock, err := GetBlockNumber(uint64(lastSlot))
	if err != nil {
		return fmt.Errorf("error getting block number for slot: %v err: %w", lastSlot, err)
	}
	logger.Infof("exporting chart_series for day %v ts: %v (slot %v to %v, block %v to %v)", day, dateTrunc, firstSlot, lastSlot, firstBlock, lastBlock)

	blocksChan := make(chan *types.Eth1Block, 360)
	batchSize := int64(360)
	go func(stream chan *types.Eth1Block) {
		logger.Infof("querying blocks from %v to %v", firstBlock, lastBlock)
		for b := int64(lastBlock) - 1; b > int64(firstBlock); b -= batchSize {
			high := b
			low := b - batchSize + 1
			if int64(firstBlock) > low {
				low = int64(firstBlock)
			}

			err := BigtableClient.GetFullBlocksDescending(stream, uint64(high), uint64(low))
			if err != nil {
				logger.Errorf("error getting blocks descending high: %v low: %v err: %v", high, low, err)
			}

		}
		close(stream)
	}(blocksChan)

	// logger.Infof("got %v blocks", len(blocks))

	blockCount := int64(0)
	txCount := int64(0)

	totalBaseFee := decimal.NewFromInt(0)
	totalGasPrice := decimal.NewFromInt(0)
	totalTxSavings := decimal.NewFromInt(0)
	totalTxFees := decimal.NewFromInt(0)
	totalBurned := decimal.NewFromInt(0)
	totalGasUsed := decimal.NewFromInt(0)

	legacyTxCount := int64(0)
	accessListTxCount := int64(0)
	eip1559TxCount := int64(0)
	failedTxCount := int64(0)
	successTxCount := int64(0)

	totalFailedGasUsed := decimal.NewFromInt(0)
	totalFailedTxFee := decimal.NewFromInt(0)

	totalBaseBlockReward := decimal.NewFromInt(0)

	totalGasLimit := decimal.NewFromInt(0)
	totalTips := decimal.NewFromInt(0)

	// totalSize := decimal.NewFromInt(0)

	// blockCount := len(blocks)

	// missedBlockCount := (firstSlot - uint64(lastSlot)) - uint64(blockCount)

	var prevBlock *types.Eth1Block

	accumulatedBlockTime := decimal.NewFromInt(0)

	for blk := range blocksChan {
		// logger.Infof("analyzing block: %v with: %v transactions", blk.Number, len(blk.Transactions))
		blockCount += 1
		baseFee := decimal.NewFromBigInt(new(big.Int).SetBytes(blk.BaseFee), 0)
		totalBaseFee = totalBaseFee.Add(baseFee)
		totalGasLimit = totalGasLimit.Add(decimal.NewFromInt(int64(blk.GasLimit)))

		if prevBlock != nil {
			accumulatedBlockTime = accumulatedBlockTime.Add(decimal.NewFromInt(prevBlock.Time.AsTime().UnixMicro() - blk.Time.AsTime().UnixMicro()))
		}

		totalBaseBlockReward = totalBaseBlockReward.Add(decimal.NewFromBigInt(utils.Eth1BlockReward(blk.Number, blk.Difficulty), 0))

		for _, tx := range blk.Transactions {
			// for _, itx := range tx.Itx {
			// }
			// blk.Time
			txCount += 1
			maxFee := decimal.NewFromBigInt(new(big.Int).SetBytes(tx.MaxFeePerGas), 0)
			prioFee := decimal.NewFromBigInt(new(big.Int).SetBytes(tx.MaxPriorityFeePerGas), 0)
			gasUsed := decimal.NewFromBigInt(new(big.Int).SetUint64(tx.GasUsed), 0)
			gasPrice := decimal.NewFromBigInt(new(big.Int).SetBytes(tx.GasPrice), 0)

			var tipFee decimal.Decimal
			var txFees decimal.Decimal
			switch tx.Type {
			case 0:
				legacyTxCount += 1
				totalGasPrice = totalGasPrice.Add(gasPrice)
				txFees = gasUsed.Mul(gasPrice)
				tipFee = gasPrice.Sub(baseFee)

			case 1:
				accessListTxCount += 1
				totalGasPrice = totalGasPrice.Add(gasPrice)
				txFees = gasUsed.Mul(gasPrice)
				tipFee = gasPrice.Sub(baseFee)

			case 2:
				// priority fee is capped because the base fee is filled first
				tipFee = decimal.Min(prioFee, maxFee.Sub(baseFee))
				eip1559TxCount += 1
				// totalMinerTips = totalMinerTips.Add(tipFee.Mul(gasUsed))
				txFees = baseFee.Mul(gasUsed).Add(tipFee.Mul(gasUsed))
				totalTxSavings = totalTxSavings.Add(maxFee.Mul(gasUsed).Sub(baseFee.Mul(gasUsed).Add(tipFee.Mul(gasUsed))))

			default:
				logger.Fatalf("error unknown tx type %v hash: %x", tx.Status, tx.Hash)
			}
			totalTxFees = totalTxFees.Add(txFees)

			switch tx.Status {
			case 0:
				failedTxCount += 1
				totalFailedGasUsed = totalFailedGasUsed.Add(gasUsed)
				totalFailedTxFee = totalFailedTxFee.Add(txFees)
			case 1:
				successTxCount += 1
			default:
				logger.Fatalf("error unknown status code %v hash: %x", tx.Status, tx.Hash)
			}
			totalGasUsed = totalGasUsed.Add(gasUsed)
			totalBurned = totalBurned.Add(baseFee.Mul(gasUsed))
			if blk.Number < 12244000 {
				totalTips = totalTips.Add(gasUsed.Mul(gasPrice))
			} else {
				totalTips = totalTips.Add(gasUsed.Mul(tipFee))
			}
		}
		prevBlock = blk
	}

	avgBlockTime := accumulatedBlockTime.Div(decimal.NewFromInt(blockCount - 1))

	logger.Infof("exporting consensus rewards from %v to %v", firstEpoch, lastEpoch)

	// consensus rewards are in Gwei
	totalConsensusRewards := int64(0)

	err = WriterDb.Get(&totalConsensusRewards, "SELECT SUM(COALESCE(cl_rewards_gwei, 0)) FROM validator_stats WHERE day = $1", day)
	if err != nil {
		return fmt.Errorf("error calculating totalConsensusRewards: %w", err)
	}
	logger.Infof("consensus rewards: %v", totalConsensusRewards)

	logger.Infof("Exporting BURNED_FEES %v", totalBurned.String())
	_, err = WriterDb.Exec("INSERT INTO chart_series (time, indicator, value) VALUES ($1, 'BURNED_FEES', $2) on conflict (time, indicator) do update set time = excluded.time, indicator = excluded.indicator, value = excluded.value", dateTrunc, totalBurned.String())
	if err != nil {
		return fmt.Errorf("error calculating BURNED_FEES chart_series: %w", err)
	}

	logger.Infof("Exporting NON_FAILED_TX_GAS_USAGE %v", totalGasUsed.Sub(totalFailedGasUsed).String())
	err = SaveChartSeriesPoint(dateTrunc, "NON_FAILED_TX_GAS_USAGE", totalGasUsed.Sub(totalFailedGasUsed).String())
	if err != nil {
		return fmt.Errorf("error calculating NON_FAILED_TX_GAS_USAGE chart_series: %w", err)
	}
	logger.Infof("Exporting BLOCK_COUNT %v", blockCount)
	err = SaveChartSeriesPoint(dateTrunc, "BLOCK_COUNT", blockCount)
	if err != nil {
		return fmt.Errorf("error calculating BLOCK_COUNT chart_series: %w", err)
	}

	// convert microseconds to seconds
	logger.Infof("Exporting BLOCK_TIME_AVG %v", avgBlockTime.Div(decimal.NewFromInt(1e6)).Abs().String())
	err = SaveChartSeriesPoint(dateTrunc, "BLOCK_TIME_AVG", avgBlockTime.Div(decimal.NewFromInt(1e6)).String())
	if err != nil {
		return fmt.Errorf("error calculating BLOCK_TIME_AVG chart_series: %w", err)
	}
	// convert consensus rewards to gwei
	emission := (totalBaseBlockReward.Add(decimal.NewFromInt(totalConsensusRewards).Mul(decimal.NewFromInt(1000000000))).Add(totalTips)).Sub(totalBurned)
	logger.Infof("Exporting TOTAL_EMISSION %v day emission", emission)

	var lastEmission float64
	err = ReaderDb.Get(&lastEmission, "SELECT value FROM chart_series WHERE indicator = 'TOTAL_EMISSION' AND time < $1 ORDER BY time DESC LIMIT 1", dateTrunc)
	if err != nil && err != sql.ErrNoRows {
		return fmt.Errorf("error getting previous value for TOTAL_EMISSION chart_series: %w", err)
	}

	newEmission := decimal.NewFromFloat(lastEmission).Add(emission)
	err = SaveChartSeriesPoint(dateTrunc, "TOTAL_EMISSION", newEmission)
	if err != nil {
		return fmt.Errorf("error calculating TOTAL_EMISSION chart_series: %w", err)
	}

	if totalGasPrice.GreaterThan(decimal.NewFromInt(0)) && decimal.NewFromInt(legacyTxCount).Add(decimal.NewFromInt(accessListTxCount)).GreaterThan(decimal.NewFromInt(0)) {
		logger.Infof("Exporting AVG_GASPRICE")
		_, err = WriterDb.Exec("INSERT INTO chart_series (time, indicator, value) VALUES($1, 'AVG_GASPRICE', $2) on conflict (time, indicator) do update set time = excluded.time, indicator = excluded.indicator, value = excluded.value", dateTrunc, totalGasPrice.Div((decimal.NewFromInt(legacyTxCount).Add(decimal.NewFromInt(accessListTxCount)))).String())
		if err != nil {
			return fmt.Errorf("error calculating AVG_GASPRICE chart_series err: %w", err)
		}
	}

	if txCount > 0 {
		logger.Infof("Exporting AVG_GASUSED %v", totalGasUsed.Div(decimal.NewFromInt(blockCount)).String())
		err = SaveChartSeriesPoint(dateTrunc, "AVG_GASUSED", totalGasUsed.Div(decimal.NewFromInt(blockCount)).String())
		if err != nil {
			return fmt.Errorf("error calculating AVG_GASUSED chart_series: %w", err)
		}
	}

	logger.Infof("Exporting TOTAL_GASUSED %v", totalGasUsed.String())
	err = SaveChartSeriesPoint(dateTrunc, "TOTAL_GASUSED", totalGasUsed.String())
	if err != nil {
		return fmt.Errorf("error calculating TOTAL_GASUSED chart_series: %w", err)
	}

	if blockCount > 0 {
		logger.Infof("Exporting AVG_GASLIMIT %v", totalGasLimit.Div(decimal.NewFromInt(blockCount)))
		err = SaveChartSeriesPoint(dateTrunc, "AVG_GASLIMIT", totalGasLimit.Div(decimal.NewFromInt(blockCount)))
		if err != nil {
			return fmt.Errorf("error calculating AVG_GASLIMIT chart_series: %w", err)
		}
	}

	if !totalGasLimit.IsZero() {
		logger.Infof("Exporting AVG_BLOCK_UTIL %v", totalGasUsed.Div(totalGasLimit).Mul(decimal.NewFromInt(100)))
		err = SaveChartSeriesPoint(dateTrunc, "AVG_BLOCK_UTIL", totalGasUsed.Div(totalGasLimit).Mul(decimal.NewFromInt(100)))
		if err != nil {
			return fmt.Errorf("error calculating AVG_BLOCK_UTIL chart_series: %w", err)
		}
	}

	switch utils.Config.Chain.Config.DepositChainID {
	case 1:
		crowdSale := 72009990.50
		logger.Infof("Exporting MARKET_CAP: %v", newEmission.Div(decimal.NewFromInt(1e18)).Add(decimal.NewFromFloat(crowdSale)).Mul(decimal.NewFromFloat(price.GetEthPrice("USD"))).String())
		err = SaveChartSeriesPoint(dateTrunc, "MARKET_CAP", newEmission.Div(decimal.NewFromInt(1e18)).Add(decimal.NewFromFloat(crowdSale)).Mul(decimal.NewFromFloat(price.GetEthPrice("USD"))).String())
		if err != nil {
			return fmt.Errorf("error calculating MARKET_CAP chart_series: %w", err)
		}
	}

	logger.Infof("Exporting TX_COUNT %v", txCount)
	err = SaveChartSeriesPoint(dateTrunc, "TX_COUNT", txCount)
	if err != nil {
		return fmt.Errorf("error calculating TX_COUNT chart_series: %w", err)
	}

	// Not sure how this is currently possible (where do we store the size, i think this is missing)
	// logger.Infof("Exporting AVG_SIZE %v", totalSize.div)
	// err = SaveChartSeriesPoint(dateTrunc, "AVG_SIZE", totalSize.div)
	// if err != nil {
	// 	return fmt.Errorf("error calculating AVG_SIZE chart_series: %w", err)
	// }

	// logger.Infof("Exporting POWER_CONSUMPTION %v", avgBlockTime.String())
	// err = SaveChartSeriesPoint(dateTrunc, "POWER_CONSUMPTION", avgBlockTime.String())
	// if err != nil {
	// 	return fmt.Errorf("error calculating POWER_CONSUMPTION chart_series: %w", err)
	// }

	// logger.Infof("Exporting NEW_ACCOUNTS %v", avgBlockTime.String())
	// err = SaveChartSeriesPoint(dateTrunc, "NEW_ACCOUNTS", avgBlockTime.String())
	// if err != nil {
	// 	return fmt.Errorf("error calculating NEW_ACCOUNTS chart_series: %w", err)
	// }

	return nil
}

func WriteGraffitiStatisticsForDay(day int64) error {
	if day < 0 {
		logger.Warnf("no graffiti-stats for days before beaconchain")
		return nil
	}

	epochsPerDay := utils.EpochsPerDay()
	firstSlot := uint64(day) * epochsPerDay * utils.Config.Chain.Config.SlotsPerEpoch
	firstSlotOfNextDay := uint64(day+1) * epochsPerDay * utils.Config.Chain.Config.SlotsPerEpoch

	// \x are missed blocks
	// \x0000000000000000000000000000000000000000000000000000000000000000 are empty graffities
	_, err := WriterDb.Exec(`
		insert into graffiti_stats
		select $1::int as day, graffiti, graffiti_text, count(*), count(distinct proposer) as proposer_count
		from blocks 
		where slot >= $2 and slot < $3 and status = '1' and graffiti <> '\x' and graffiti <> '\x0000000000000000000000000000000000000000000000000000000000000000'
		group by day, graffiti, graffiti_text
		on conflict (graffiti, day) do update set
			graffiti       = excluded.graffiti,
			day            = excluded.day,
			graffiti_text  = excluded.graffiti_text,
			count          = excluded.count,
			proposer_count = excluded.proposer_count`, day, firstSlot, firstSlotOfNextDay)
	if err != nil {
		return err
	}

	return nil
}

func checkIfDayIsFinalized(day uint64) error {
	_, lastEpoch := utils.GetFirstAndLastEpochForDay(day)

	latestFinalizedEpoch, err := GetLatestFinalizedEpoch()
	if err != nil {
		return fmt.Errorf("error getting latest finalized epoch from db %w", err)
	}

	if lastEpoch > latestFinalizedEpoch {
		return fmt.Errorf("delaying statistics export as not all epochs for day %v are finalized. Last epoch of the day [%v] last finalized epoch [%v]", day, lastEpoch, latestFinalizedEpoch)
	}

	return nil
}<|MERGE_RESOLUTION|>--- conflicted
+++ resolved
@@ -703,12 +703,8 @@
 	_, lastEpoch := utils.GetFirstAndLastEpochForDay(day)
 
 	logger.Infof("exporting cl_rewards_wei statistics")
-<<<<<<< HEAD
-	incomeStats, err := BigtableClient.GetAggregatedValidatorIncomeDetailsHistory(validators, firstEpoch, lastEpoch)
-=======
 
 	maxValidatorIndex, err := BigtableClient.GetMaxValidatorindexForEpoch(lastEpoch)
->>>>>>> 6ec8d2f2
 	if err != nil {
 		return fmt.Errorf("error in GetAggregatedValidatorIncomeDetailsHistory: could not get max validator index from validator income history for last epoch [%v] of day [%v]: %v", lastEpoch, day, err)
 	} else if maxValidatorIndex == uint64(0) {
