package db

import (
	"eth2-exporter/metrics"
	"eth2-exporter/price"
	"eth2-exporter/types"
	"eth2-exporter/utils"
	"fmt"
	"math/big"
	"strings"
	"time"

	"github.com/lib/pq"
	"github.com/shopspring/decimal"
	"github.com/sirupsen/logrus"
)

func WriteValidatorStatisticsForDay(day uint64) error {
	exportStart := time.Now()
	defer func() {
		metrics.TaskDuration.WithLabelValues("db_update_validator_stats").Observe(time.Since(exportStart).Seconds())
	}()

	epochsPerDay := utils.EpochsPerDay()
	firstEpoch := day * epochsPerDay
	lastEpoch := firstEpoch + epochsPerDay - 1

	logger.Infof("exporting statistics for day %v (epoch %v to %v)", day, firstEpoch, lastEpoch)

	latestDbEpoch, err := GetLatestEpoch()
	if err != nil {
		return err
	}

	if lastEpoch > latestDbEpoch {
		return fmt.Errorf("delaying statistics export as epoch %v has not yet been indexed. LatestDB: %v", lastEpoch, latestDbEpoch)
	}

	start := time.Now()

	tx, err := WriterDb.Begin()
	if err != nil {
		return err
	}
	defer tx.Rollback()
	logger.Infof("exporting missed_attestations statistics lastEpoch: %v firstEpoch: %v", lastEpoch, firstEpoch)
	ma, err := BigtableClient.GetValidatorMissedAttestationsCount([]uint64{}, firstEpoch, lastEpoch)
	if err != nil {
		return err
	}
	maArr := make([]*types.ValidatorMissedAttestationsStatistic, 0, len(ma))
	for _, stat := range ma {
		maArr = append(maArr, stat)
	}

	batchSize := 16000 // max parameters: 65535
	for b := 0; b < len(maArr); b += batchSize {
		start := b
		end := b + batchSize
		if len(maArr) < end {
			end = len(maArr)
		}

		numArgs := 4
		valueStrings := make([]string, 0, batchSize)
		valueArgs := make([]interface{}, 0, batchSize*numArgs)
		for i, stat := range maArr[start:end] {
			valueStrings = append(valueStrings, fmt.Sprintf("($%d, $%d, $%d, $%d)", i*numArgs+1, i*numArgs+2, i*numArgs+3, i*numArgs+4))
			valueArgs = append(valueArgs, stat.Index)
			valueArgs = append(valueArgs, day)
			valueArgs = append(valueArgs, stat.MissedAttestations)
			valueArgs = append(valueArgs, 0)
		}
		stmt := fmt.Sprintf(`
		insert into validator_stats (validatorindex, day, missed_attestations, orphaned_attestations) VALUES
		%s
		on conflict (validatorindex, day) do update set missed_attestations = excluded.missed_attestations, orphaned_attestations = excluded.orphaned_attestations;`,
			strings.Join(valueStrings, ","))
		_, err := tx.Exec(stmt, valueArgs...)
		if err != nil {
			return err
		}

		logger.Infof("saving missed attestations batch %v completed", b)
	}

	logger.Infof("export completed, took %v", time.Since(start))

	start = time.Now()

	logger.Infof("exporting deposits and deposits_amount statistics")
	depositsQry := `
		insert into validator_stats (validatorindex, day, deposits, deposits_amount) 
		(
			select validators.validatorindex, $3, count(*), sum(amount)
			from blocks_deposits
			inner join validators on blocks_deposits.publickey = validators.pubkey
			inner join blocks on blocks_deposits.block_root = blocks.blockroot
			where block_slot >= $1 and block_slot <= $2 and blocks.status = '1'
			group by validators.validatorindex
		) 
		on conflict (validatorindex, day) do
			update set deposits = excluded.deposits, 
			deposits_amount = excluded.deposits_amount;`
	if day == 0 {
		// genesis-deposits will be added to block 0 by the exporter which is technically not 100% correct
		// since deposits will be added to the validator-balance only after the block which includes the deposits.
		// to ease the calculation of validator-income (considering deposits) we set the day of genesis-deposits to -1.
		depositsQry = `
			insert into validator_stats (validatorindex, day, deposits, deposits_amount)
			(
				select validators.validatorindex, case when block_slot = 0 then -1 else $3 end as day, count(*), sum(amount)
				from blocks_deposits
				inner join validators on blocks_deposits.publickey = validators.pubkey
				where block_slot >= $1 and block_slot <= $2 and status = '1'
				group by validators.validatorindex, day
			) 
			on conflict (validatorindex, day) do
				update set deposits = excluded.deposits, 
				deposits_amount = excluded.deposits_amount;`
		if err != nil {
			return err
		}
	}

	_, err = tx.Exec(depositsQry, firstEpoch*utils.Config.Chain.Config.SlotsPerEpoch, lastEpoch*utils.Config.Chain.Config.SlotsPerEpoch, day)
	if err != nil {
		return err
	}
	logger.Infof("export completed, took %v", time.Since(start))

	start = time.Now()
	logger.Infof("exporting cl_rewards_gwei and el_rewards_wei statistics")
	incomeStats, err := BigtableClient.GetAggregatedValidatorIncomeDetailsHistory([]uint64{}, firstEpoch, lastEpoch)
	if err != nil {
		return err
	}

<<<<<<< HEAD
	batchSize = 16000 // max parameters: 65535
	for b := 0; b < len(incomeStats); b += batchSize {
		start := b
		end := b + batchSize
		if len(incomeStats) < end {
			end = len(incomeStats) - 1
=======
	incomeStats := make(map[uint64]*itypes.ValidatorEpochIncome)

	for validator, epochs := range incomeDetails {
		if incomeStats[validator] == nil {
			incomeStats[validator] = &itypes.ValidatorEpochIncome{}
		}

		for _, rewardDetails := range epochs {
			incomeStats[validator].AttestationHeadReward += rewardDetails.AttestationHeadReward
			incomeStats[validator].AttestationSourceReward += rewardDetails.AttestationSourceReward
			incomeStats[validator].AttestationSourcePenalty += rewardDetails.AttestationSourcePenalty
			incomeStats[validator].AttestationTargetReward += rewardDetails.AttestationTargetReward
			incomeStats[validator].AttestationTargetPenalty += rewardDetails.AttestationTargetPenalty
			incomeStats[validator].FinalityDelayPenalty += rewardDetails.FinalityDelayPenalty
			incomeStats[validator].ProposerSlashingInclusionReward += rewardDetails.ProposerSlashingInclusionReward
			incomeStats[validator].ProposerAttestationInclusionReward += rewardDetails.ProposerAttestationInclusionReward
			incomeStats[validator].ProposerSyncInclusionReward += rewardDetails.ProposerSyncInclusionReward
			incomeStats[validator].SyncCommitteeReward += rewardDetails.SyncCommitteeReward
			incomeStats[validator].SyncCommitteePenalty += rewardDetails.SyncCommitteePenalty
			incomeStats[validator].SlashingReward += rewardDetails.SlashingReward
			incomeStats[validator].SlashingPenalty += rewardDetails.SlashingPenalty
			incomeStats[validator].TxFeeRewardWei = utils.AddBigInts(incomeStats[validator].TxFeeRewardWei, rewardDetails.TxFeeRewardWei)
		}
	}

	batchSize := 16000 // max parameters: 65535
	numArgs := 4

	valueStrings := make([]string, 0, batchSize)
	valueArgs := make([]interface{}, 0, batchSize*numArgs)
	batchCount := 0
	mapCount := 0
	for validator, validatorIncome := range incomeStats {
		valueStrings = append(valueStrings, fmt.Sprintf("($%d, $%d, $%d, $%d)", batchCount*numArgs+1, batchCount*numArgs+2, batchCount*numArgs+3, batchCount*numArgs+4))
		clRewards := int64(0)
		elRewards := "0"
		if validatorIncome != nil {
			clRewards = validatorIncome.TotalClRewards()
			elRewards = new(big.Int).SetBytes(validatorIncome.TxFeeRewardWei).String()
		} else {
			logger.Warnf("no rewards for validator %v available", validator)
>>>>>>> 58c7e355
		}
		valueArgs = append(valueArgs, validator)
		valueArgs = append(valueArgs, day)
		valueArgs = append(valueArgs, clRewards)
		valueArgs = append(valueArgs, elRewards)

		batchCount++
		mapCount++
		isLastElement := mapCount == len(incomeStats)

		if batchCount == batchSize || isLastElement {
			stmt := fmt.Sprintf(`
			insert into validator_stats (validatorindex, day, cl_rewards_gwei, el_rewards_wei) VALUES
			%s
			on conflict (validatorindex, day) do update set cl_rewards_gwei = excluded.cl_rewards_gwei, el_rewards_wei = excluded.el_rewards_wei;`,
				strings.Join(valueStrings, ","))
			_, err := tx.Exec(stmt, valueArgs...)
			if err != nil {
				return err
			}

			logger.Infof("saving validator income details batch completed")

			// Reset for next batch
			valueStrings = make([]string, 0, batchSize)
			valueArgs = make([]interface{}, 0, batchSize*numArgs)
			batchCount = 0
		}
	}

	logger.Infof("export completed, took %v", time.Since(start))
	start = time.Now()

	logrus.Infof("exporting 7d income stats")
	_, err = tx.Exec(`insert into validator_stats (validatorindex, day, cl_rewards_gwei_7d, el_rewards_wei_7d) 
		(
			select validatorindex, $1, sum(coalesce(cl_rewards_gwei, 0)), sum(coalesce(el_rewards_wei, 0)) 
			from validator_stats 
			where day <= $1 and day > $1 - 7 
			group by validatorindex
		) 
		on conflict (validatorindex, day) do update set 
		cl_rewards_gwei_7d = excluded.cl_rewards_gwei_7d, el_rewards_wei_7d=excluded.el_rewards_wei_7d;`, day)
	if err != nil {
		return err
	}

	logrus.Infof("exporting 31d income stats")
	_, err = tx.Exec(`insert into validator_stats (validatorindex, day, cl_rewards_gwei_31d, el_rewards_wei_31d) 
		(
			select validatorindex, $1, sum(coalesce(cl_rewards_gwei, 0)), sum(coalesce(el_rewards_wei, 0)) 
			from validator_stats 
			where day <= $1 and day > $1 - 31 
			group by validatorindex
		) 
		on conflict (validatorindex, day) do update set 
		cl_rewards_gwei_31d = excluded.cl_rewards_gwei_31d, el_rewards_wei_31d=excluded.el_rewards_wei_31d;`, day)
	if err != nil {
		return err
	}

	logger.Infof("exporting total income stats")
	_, err = tx.Exec(`insert into validator_stats (validatorindex, day, cl_rewards_gwei_total, el_rewards_wei_total) 
		(
			select vs1.validatorindex, $1, coalesce(vs1.cl_rewards_gwei, 0) + coalesce(vs2.cl_rewards_gwei_total, 0), coalesce(vs1.el_rewards_wei, 0) + coalesce(vs2.el_rewards_wei_total, 0) 
			from validator_stats vs1
			left join validator_stats vs2 on vs2.day = $1 - 1 and vs1.validatorindex = vs2.validatorindex
			where vs1.day = $1
		) 
		on conflict (validatorindex, day) do update set 
		cl_rewards_gwei_total = excluded.cl_rewards_gwei_total, el_rewards_wei_total=excluded.el_rewards_wei_total;`, day)
	if err != nil {
		return err
	}

	logger.Infof("exporting min_balance, max_balance, min_effective_balance, max_effective_balance, start_balance, start_effective_balance, end_balance and end_effective_balance statistics")
	balanceStatistics, err := BigtableClient.GetValidatorBalanceStatistics(firstEpoch, lastEpoch)
	if err != nil {
		return err
	}

	balanceStatsArr := make([]*types.ValidatorBalanceStatistic, 0, len(balanceStatistics))
	for _, stat := range balanceStatistics {
		balanceStatsArr = append(balanceStatsArr, stat)
	}

	batchSize = 6500 // max parameters: 65535
	for b := 0; b < len(balanceStatsArr); b += batchSize {
		start := b
		end := b + batchSize
		if len(balanceStatsArr) < end {
			end = len(balanceStatsArr)
		}

		numArgs := 10
		valueStrings := make([]string, 0, batchSize)
		valueArgs := make([]interface{}, 0, batchSize*numArgs)
		for i, stat := range balanceStatsArr[start:end] {
			valueStrings = append(valueStrings, fmt.Sprintf("($%d, $%d, $%d, $%d, $%d, $%d, $%d, $%d, $%d, $%d)", i*numArgs+1, i*numArgs+2, i*numArgs+3, i*numArgs+4, i*numArgs+5, i*numArgs+6, i*numArgs+7, i*numArgs+8, i*numArgs+9, i*numArgs+10))
			valueArgs = append(valueArgs, stat.Index)
			valueArgs = append(valueArgs, day)
			valueArgs = append(valueArgs, stat.MinBalance)
			valueArgs = append(valueArgs, stat.MaxBalance)
			valueArgs = append(valueArgs, stat.MinEffectiveBalance)
			valueArgs = append(valueArgs, stat.MaxEffectiveBalance)
			valueArgs = append(valueArgs, stat.StartBalance)
			valueArgs = append(valueArgs, stat.StartEffectiveBalance)
			valueArgs = append(valueArgs, stat.EndBalance)
			valueArgs = append(valueArgs, stat.EndEffectiveBalance)
		}
		stmt := fmt.Sprintf(`
		insert into validator_stats (validatorindex, day, min_balance, max_balance, min_effective_balance, max_effective_balance, start_balance, start_effective_balance, end_balance, end_effective_balance) VALUES
		%s
		on conflict (validatorindex, day) do update set min_balance = excluded.min_balance, max_balance = excluded.max_balance, min_effective_balance = excluded.min_effective_balance, max_effective_balance = excluded.max_effective_balance, start_balance = excluded.start_balance, start_effective_balance = excluded.start_effective_balance, end_balance = excluded.end_balance, end_effective_balance = excluded.end_effective_balance;`,
			strings.Join(valueStrings, ","))
		_, err := tx.Exec(stmt, valueArgs...)
		if err != nil {
			return err
		}

		logger.Infof("saving validator balance batch %v completed", b)
	}
	logger.Infof("export completed, took %v", time.Since(start))

	logger.Infof("populate validator_performance table")
	_, err = tx.Exec(`insert into validator_performance (validatorindex, balance, performance1d, performance7d, performance31d, performance365d, rank7d) 
		(
			select 
				validatorindex, 
				end_balance as balance, 
				cl_rewards_gwei as performance1d, 
				cl_rewards_gwei_7d as performance7d, 
				cl_rewards_gwei_31d as performance31d, 
				cl_rewards_gwei_total as performance365d, 
				row_number() over(order by cl_rewards_gwei_7d desc) as rank7d 
			from validator_stats where day = $1
		) 
		on conflict (validatorindex) do update set 
			balance = excluded.balance, 
			performance1d=excluded.performance1d,
			performance7d=excluded.performance7d,
			performance31d=excluded.performance31d,
			performance365d=excluded.performance365d,
			rank7d=excluded.rank7d
			;`, day)
	if err != nil {
		return err
	}

	start = time.Now()

	logger.Infof("exporting sync statistics")
	syncStats, err := BigtableClient.GetValidatorSyncDutiesStatistics([]uint64{}, firstEpoch, lastEpoch) //+1 is needed because the function uses limit instead of end epoch
	if err != nil {
		return err
	}
	syncStatsArr := make([]*types.ValidatorSyncDutiesStatistic, 0, len(syncStats))
	for _, stat := range syncStats {
		syncStatsArr = append(syncStatsArr, stat)
	}

	batchSize = 13000 // max parameters: 65535
	for b := 0; b < len(syncStatsArr); b += batchSize {
		start := b
		end := b + batchSize
		if len(syncStatsArr) < end {
			end = len(syncStatsArr)
		}

		numArgs := 5
		valueStrings := make([]string, 0, batchSize)
		valueArgs := make([]interface{}, 0, batchSize*numArgs)
		for i, stat := range syncStatsArr[start:end] {
			valueStrings = append(valueStrings, fmt.Sprintf("($%d, $%d, $%d, $%d, $%d)", i*numArgs+1, i*numArgs+2, i*numArgs+3, i*numArgs+4, i*numArgs+5))
			valueArgs = append(valueArgs, stat.Index)
			valueArgs = append(valueArgs, day)
			valueArgs = append(valueArgs, stat.ParticipatedSync)
			valueArgs = append(valueArgs, stat.MissedSync)
			valueArgs = append(valueArgs, 0)
		}
		stmt := fmt.Sprintf(`
		insert into validator_stats (validatorindex, day, participated_sync, missed_sync, orphaned_sync)  VALUES
		%s
		on conflict (validatorindex, day) do update set participated_sync = excluded.participated_sync, missed_sync = excluded.missed_sync, orphaned_sync = excluded.orphaned_sync;`,
			strings.Join(valueStrings, ","))
		_, err := tx.Exec(stmt, valueArgs...)
		if err != nil {
			return err
		}

		logger.Infof("saving sync statistics batch %v completed", b)
	}
	logger.Infof("export completed, took %v", time.Since(start))

	start = time.Now()
	logger.Infof("exporting proposed_blocks, missed_blocks and orphaned_blocks statistics")
	_, err = tx.Exec(`
		insert into validator_stats (validatorindex, day, proposed_blocks, missed_blocks, orphaned_blocks) 
		(
			select proposer, $3, sum(case when status = '1' then 1 else 0 end), sum(case when status = '2' then 1 else 0 end), sum(case when status = '3' then 1 else 0 end)
			from blocks
			where epoch >= $1 and epoch <= $2 and status = '1'
			group by proposer
		) 
		on conflict (validatorindex, day) do update set proposed_blocks = excluded.proposed_blocks, missed_blocks = excluded.missed_blocks, orphaned_blocks = excluded.orphaned_blocks;`,
		firstEpoch, lastEpoch, day)
	if err != nil {
		return err
	}
	logger.Infof("export completed, took %v", time.Since(start))

	start = time.Now()
	logger.Infof("exporting attester_slashings and proposer_slashings statistics")
	_, err = tx.Exec(`
		insert into validator_stats (validatorindex, day, attester_slashings, proposer_slashings) 
		(
			select proposer, $3, sum(attesterslashingscount), sum(proposerslashingscount)
			from blocks
			where epoch >= $1 and epoch <= $2 and status = '1'
			group by proposer
		) 
		on conflict (validatorindex, day) do update set attester_slashings = excluded.attester_slashings, proposer_slashings = excluded.proposer_slashings;`,
		firstEpoch, lastEpoch, day)
	if err != nil {
		return err
	}
	logger.Infof("export completed, took %v", time.Since(start))

	start = time.Now()
	logger.Infof("exporting withdrawals and withdrawals_amount statistics")
	withdrawalsQuery := `
		insert into validator_stats (validatorindex, day, withdrawals, withdrawals_amount) 
		(
			select validatorindex, $3, count(*), sum(amount)
			from blocks_withdrawals
			inner join blocks on blocks_withdrawals.block_root = blocks.blockroot
			where block_slot >= $1 and block_slot <= $2 and blocks.status = '1'
			group by validatorindex
		) 
		on conflict (validatorindex, day) do
			update set withdrawals = excluded.withdrawals, 
			withdrawals_amount = excluded.withdrawals_amount;`
	_, err = tx.Exec(withdrawalsQuery, firstEpoch*utils.Config.Chain.Config.SlotsPerEpoch, lastEpoch*utils.Config.Chain.Config.SlotsPerEpoch, day)
	if err != nil {
		return err
	}
	logger.Infof("export completed, took %v", time.Since(start))

	start = time.Now()
	logger.Infof("marking day export as completed in the status table")
	_, err = tx.Exec("insert into validator_stats_status (day, status) values ($1, true)", day)
	if err != nil {
		return err
	}
	logger.Infof("export completed, took %v", time.Since(start))

	err = tx.Commit()
	if err != nil {
		return err
	}

	logger.Infof("statistics export of day %v completed, took %v", day, time.Since(exportStart))
	return nil
}

func GetValidatorIncomeHistoryChart(validator_indices []uint64, currency string) ([]*types.ChartDataPoint, int64, error) {
	incomeHistory, currentDayIncome, err := GetValidatorIncomeHistory(validator_indices, 0, 0)
	if err != nil {
		return nil, 0, err
	}
	var clRewardsSeries = make([]*types.ChartDataPoint, len(incomeHistory))

	for i := 0; i < len(incomeHistory); i++ {
		color := "#7cb5ec"
		if incomeHistory[i].ClRewards < 0 {
			color = "#f7a35c"
		}
		balanceTs := utils.DayToTime(incomeHistory[i].Day + 1)
		clRewardsSeries[i] = &types.ChartDataPoint{X: float64(balanceTs.Unix() * 1000), Y: utils.ExchangeRateForCurrency(currency) * (float64(incomeHistory[i].ClRewards) / 1e9), Color: color}
	}
	return clRewardsSeries, currentDayIncome, err
}

func GetValidatorIncomeHistory(validator_indices []uint64, lowerBoundDay uint64, upperBoundDay uint64) ([]types.ValidatorIncomeHistory, int64, error) {
	if upperBoundDay == 0 {
		upperBoundDay = 65536
	}
	queryValidatorsArr := pq.Array(validator_indices)

	var result []types.ValidatorIncomeHistory
	err := ReaderDb.Select(&result, `
		SELECT 
			day, 
			SUM(COALESCE(cl_rewards_gwei, 0)) AS cl_rewards_gwei,
			SUM(COALESCE(end_balance, 0)) AS end_balance
		FROM validator_stats 
		WHERE validatorindex = ANY($1) AND day BETWEEN $2 AND $3 
		GROUP BY day 
		ORDER BY day
	;`, queryValidatorsArr, lowerBoundDay, upperBoundDay)
	if err != nil {
		return nil, 0, err
	}

	// retrieve rewards for epochs not yet in stats
	currentDayIncome := int64(0)
	if upperBoundDay == 65536 {
		lastDay := int64(0)
		if len(result) > 0 {
			lastDay = result[len(result)-1].Day
		} else {
			err = ReaderDb.Get(&lastDay, "SELECT COALESCE(MAX(day), 0) FROM validator_stats")
			if err != nil {
				return nil, 0, err
			}
		}

		currentDay := uint64(lastDay + 1)
		startEpoch := currentDay * utils.EpochsPerDay()
		endEpoch := startEpoch + utils.EpochsPerDay() - 1
		income, err := BigtableClient.GetValidatorIncomeDetailsHistory(validator_indices, startEpoch, endEpoch)

		if err != nil {
			return nil, 0, err
		}

		for _, ids := range income {
			for _, id := range ids {
				currentDayIncome += id.TotalClRewards()
			}
		}

		result = append(result, types.ValidatorIncomeHistory{
			Day:       int64(currentDay),
			ClRewards: currentDayIncome,
		})
	}

	return result, currentDayIncome, err
}

func WriteChartSeriesForDay(day int64) error {
	startTs := time.Now()

	if day < 0 {
		// before the beaconchain
		return fmt.Errorf("this function does not yet pre-beaconchain blocks")
	}

	epochsPerDay := utils.EpochsPerDay()
	beaconchainDay := day * int64(epochsPerDay)

	startDate := utils.EpochToTime(uint64(beaconchainDay))
	dateTrunc := time.Date(startDate.Year(), startDate.Month(), startDate.Day(), 0, 0, 0, 0, time.UTC)

	// inclusive slot
	firstSlot := utils.TimeToSlot(uint64(dateTrunc.Unix()))

	epochOffset := firstSlot % utils.Config.Chain.Config.SlotsPerEpoch
	firstSlot = firstSlot - epochOffset
	firstEpoch := firstSlot / utils.Config.Chain.Config.SlotsPerEpoch
	// exclusive slot
	lastSlot := int64(firstSlot) + int64(epochsPerDay*utils.Config.Chain.Config.SlotsPerEpoch)
	lastEpoch := lastSlot / int64(utils.Config.Chain.Config.SlotsPerEpoch)

	latestDbEpoch, err := GetLatestEpoch()
	if err != nil {
		return err
	}

	if (uint64(lastSlot) / utils.Config.Chain.Config.SlotsPerEpoch) > latestDbEpoch {
		return fmt.Errorf("delaying statistics export as epoch %v has not yet been indexed. LatestDB: %v", (uint64(lastSlot) / utils.Config.Chain.Config.SlotsPerEpoch), latestDbEpoch)
	}

	firstBlock, err := GetBlockNumber(uint64(firstSlot))
	if err != nil {
		return fmt.Errorf("error getting block number for slot: %v err: %w", firstSlot, err)
	}

	if firstBlock <= 15537394 {
		return fmt.Errorf("this function does not yet handle pre merge statistics")
	}

	lastBlock, err := GetBlockNumber(uint64(lastSlot))
	if err != nil {
		return fmt.Errorf("error getting block number for slot: %v err: %w", lastSlot, err)
	}
	logger.Infof("exporting chart_series for day %v ts: %v (slot %v to %v, block %v to %v)", day, dateTrunc, firstSlot, lastSlot, firstBlock, lastBlock)

	blocksChan := make(chan *types.Eth1Block, 360)
	batchSize := int64(360)
	go func(stream chan *types.Eth1Block) {
		logger.Infof("querying blocks from %v to %v", firstBlock, lastBlock)
		for b := int64(lastBlock) - 1; b > int64(firstBlock); b -= batchSize {
			high := b
			low := b - batchSize
			if int64(firstBlock) > low {
				low = int64(firstBlock - 1)
			}

			err := BigtableClient.GetFullBlocksDescending(stream, uint64(high), uint64(low))
			if err != nil {
				logger.Errorf("error getting blocks descending high: %v low: %v err: %v", high, low, err)
			}

		}
		close(stream)
	}(blocksChan)

	// logger.Infof("got %v blocks", len(blocks))

	blockCount := int64(0)
	txCount := int64(0)

	totalBaseFee := decimal.NewFromInt(0)
	totalGasPrice := decimal.NewFromInt(0)
	totalTxSavings := decimal.NewFromInt(0)
	totalTxFees := decimal.NewFromInt(0)
	totalBurned := decimal.NewFromInt(0)
	totalGasUsed := decimal.NewFromInt(0)

	legacyTxCount := int64(0)
	accessListTxCount := int64(0)
	eip1559TxCount := int64(0)
	failedTxCount := int64(0)
	successTxCount := int64(0)

	totalFailedGasUsed := decimal.NewFromInt(0)
	totalFailedTxFee := decimal.NewFromInt(0)

	totalBaseBlockReward := decimal.NewFromInt(0)

	totalGasLimit := decimal.NewFromInt(0)
	totalTips := decimal.NewFromInt(0)

	// totalSize := decimal.NewFromInt(0)

	// blockCount := len(blocks)

	// missedBlockCount := (firstSlot - uint64(lastSlot)) - uint64(blockCount)

	var prevBlock *types.Eth1Block

	avgBlockTime := decimal.NewFromInt(0)

	for blk := range blocksChan {
		// logger.Infof("analyzing block: %v with: %v transactions", blk.Number, len(blk.Transactions))
		blockCount += 1
		baseFee := decimal.NewFromBigInt(new(big.Int).SetBytes(blk.BaseFee), 0)
		totalBaseFee = totalBaseFee.Add(baseFee)
		totalGasLimit = totalGasLimit.Add(decimal.NewFromInt(int64(blk.GasLimit)))

		if prevBlock != nil {
			avgBlockTime = avgBlockTime.Add(decimal.NewFromInt(prevBlock.Time.AsTime().UnixMicro() - blk.Time.AsTime().UnixMicro())).Div(decimal.NewFromInt(2))
		}

		totalBaseBlockReward = totalBaseBlockReward.Add(decimal.NewFromBigInt(utils.Eth1BlockReward(blk.Number, blk.Difficulty), 0))

		for _, tx := range blk.Transactions {
			// for _, itx := range tx.Itx {
			// }
			// blk.Time
			txCount += 1
			maxFee := decimal.NewFromBigInt(new(big.Int).SetBytes(tx.MaxFeePerGas), 0)
			prioFee := decimal.NewFromBigInt(new(big.Int).SetBytes(tx.MaxPriorityFeePerGas), 0)
			gasUsed := decimal.NewFromBigInt(new(big.Int).SetUint64(tx.GasUsed), 0)
			gasPrice := decimal.NewFromBigInt(new(big.Int).SetBytes(tx.GasPrice), 0)

			var tipFee decimal.Decimal
			var txFees decimal.Decimal
			switch tx.Type {
			case 0:
				legacyTxCount += 1
				totalGasPrice = totalGasPrice.Add(gasPrice)
				txFees = gasUsed.Mul(gasPrice)
				tipFee = gasPrice.Sub(baseFee)

			case 1:
				accessListTxCount += 1
				totalGasPrice = totalGasPrice.Add(gasPrice)
				txFees = gasUsed.Mul(gasPrice)
				tipFee = gasPrice.Sub(baseFee)

			case 2:
				// priority fee is capped because the base fee is filled first
				tipFee = decimal.Min(prioFee, maxFee.Sub(baseFee))
				eip1559TxCount += 1
				// totalMinerTips = totalMinerTips.Add(tipFee.Mul(gasUsed))
				txFees = baseFee.Mul(gasUsed).Add(tipFee.Mul(gasUsed))
				totalTxSavings = totalTxSavings.Add(maxFee.Mul(gasUsed).Sub(baseFee.Mul(gasUsed).Add(tipFee.Mul(gasUsed))))

			default:
				logger.Fatalf("error unknown tx type %v hash: %x", tx.Status, tx.Hash)
			}
			totalTxFees = totalTxFees.Add(txFees)

			switch tx.Status {
			case 0:
				failedTxCount += 1
				totalFailedGasUsed = totalFailedGasUsed.Add(gasUsed)
				totalFailedTxFee = totalFailedTxFee.Add(txFees)
			case 1:
				successTxCount += 1
			default:
				logger.Fatalf("error unknown status code %v hash: %x", tx.Status, tx.Hash)
			}
			totalGasUsed = totalGasUsed.Add(gasUsed)
			totalBurned = totalBurned.Add(baseFee.Mul(gasUsed))
			if blk.Number < 12244000 {
				totalTips = totalTips.Add(gasUsed.Mul(gasPrice))
			} else {
				totalTips = totalTips.Add(gasUsed.Mul(tipFee))
			}
		}
		prevBlock = blk
	}

	logger.Infof("exporting consensus rewards from %v to %v", firstEpoch, lastEpoch)

	// consensus rewards are in Gwei
	totalConsensusRewards := int64(0)

	err = WriterDb.Get(&totalConsensusRewards, "SELECT SUM(COALESCE(cl_rewards_gwei, 0)) FROM validator_stats WHERE day = $1", day)
	if err != nil {
		return fmt.Errorf("error calculating totalConsensusRewards: %w", err)
	}
	logger.Infof("consensus rewards: %v", totalConsensusRewards)

	logger.Infof("Exporting BURNED_FEES %v", totalBurned.String())
	_, err = WriterDb.Exec("INSERT INTO chart_series (time, indicator, value) VALUES ($1, 'BURNED_FEES', $2) ON CONFLICT (time, indicator) DO UPDATE SET value = EXCLUDED.value", dateTrunc, totalBurned.String())
	if err != nil {
		return fmt.Errorf("error calculating BURNED_FEES chart_series: %w", err)
	}

	logger.Infof("Exporting NON_FAILED_TX_GAS_USAGE %v", totalGasUsed.Sub(totalFailedGasUsed).String())
	err = SaveChartSeriesPoint(dateTrunc, "NON_FAILED_TX_GAS_USAGE", totalGasUsed.Sub(totalFailedGasUsed).String())
	if err != nil {
		return fmt.Errorf("error calculating NON_FAILED_TX_GAS_USAGE chart_series: %w", err)
	}
	logger.Infof("Exporting BLOCK_COUNT %v", blockCount)
	err = SaveChartSeriesPoint(dateTrunc, "BLOCK_COUNT", blockCount)
	if err != nil {
		return fmt.Errorf("error calculating BLOCK_COUNT chart_series: %w", err)
	}

	// convert microseconds to seconds
	logger.Infof("Exporting BLOCK_TIME_AVG %v", avgBlockTime.Div(decimal.NewFromInt(1e6)).Abs().String())
	err = SaveChartSeriesPoint(dateTrunc, "BLOCK_TIME_AVG", avgBlockTime.Div(decimal.NewFromInt(1e6)).String())
	if err != nil {
		return fmt.Errorf("error calculating BLOCK_TIME_AVG chart_series: %w", err)
	}
	// convert consensus rewards to gwei
	emission := (totalBaseBlockReward.Add(decimal.NewFromInt(totalConsensusRewards).Mul(decimal.NewFromInt(1000000000))).Add(totalTips)).Sub(totalBurned)
	logger.Infof("Exporting TOTAL_EMISSION %v day emission", emission)

	var lastEmission float64
	err = ReaderDb.Get(&lastEmission, "SELECT value FROM chart_series WHERE indicator = 'TOTAL_EMISSION' AND time < $1 ORDER BY time DESC LIMIT 1", dateTrunc)
	if err != nil {
		return fmt.Errorf("error getting previous value for TOTAL_EMISSION chart_series: %w", err)
	}

	newEmission := decimal.NewFromFloat(lastEmission).Add(emission)
	err = SaveChartSeriesPoint(dateTrunc, "TOTAL_EMISSION", newEmission)
	if err != nil {
		return fmt.Errorf("error calculating TOTAL_EMISSION chart_series: %w", err)
	}

	if totalGasPrice.GreaterThan(decimal.NewFromInt(0)) && decimal.NewFromInt(legacyTxCount).Add(decimal.NewFromInt(accessListTxCount)).GreaterThan(decimal.NewFromInt(0)) {
		logger.Infof("Exporting AVG_GASPRICE")
		_, err = WriterDb.Exec("INSERT INTO chart_series (time, indicator, value) VALUES($1, 'AVG_GASPRICE', $2) ON CONFLICT (time, indicator) DO UPDATE SET value = EXCLUDED.value", dateTrunc, totalGasPrice.Div((decimal.NewFromInt(legacyTxCount).Add(decimal.NewFromInt(accessListTxCount)))).String())
		if err != nil {
			return fmt.Errorf("error calculating AVG_GASPRICE chart_series err: %w", err)
		}
	}

	if txCount > 0 {
		logger.Infof("Exporting AVG_GASUSED %v", totalGasUsed.Div(decimal.NewFromInt(blockCount)).String())
		err = SaveChartSeriesPoint(dateTrunc, "AVG_GASUSED", totalGasUsed.Div(decimal.NewFromInt(blockCount)).String())
		if err != nil {
			return fmt.Errorf("error calculating AVG_GASUSED chart_series: %w", err)
		}
	}

	logger.Infof("Exporting TOTAL_GASUSED %v", totalGasUsed.String())
	err = SaveChartSeriesPoint(dateTrunc, "TOTAL_GASUSED", totalGasUsed.String())
	if err != nil {
		return fmt.Errorf("error calculating TOTAL_GASUSED chart_series: %w", err)
	}

	if blockCount > 0 {
		logger.Infof("Exporting AVG_GASLIMIT %v", totalGasLimit.Div(decimal.NewFromInt(blockCount)))
		err = SaveChartSeriesPoint(dateTrunc, "AVG_GASLIMIT", totalGasLimit.Div(decimal.NewFromInt(blockCount)))
		if err != nil {
			return fmt.Errorf("error calculating AVG_GASLIMIT chart_series: %w", err)
		}
	}

	if !totalGasLimit.IsZero() {
		logger.Infof("Exporting AVG_BLOCK_UTIL %v", totalGasUsed.Div(totalGasLimit).Mul(decimal.NewFromInt(100)))
		err = SaveChartSeriesPoint(dateTrunc, "AVG_BLOCK_UTIL", totalGasUsed.Div(totalGasLimit).Mul(decimal.NewFromInt(100)))
		if err != nil {
			return fmt.Errorf("error calculating AVG_BLOCK_UTIL chart_series: %w", err)
		}
	}

	logger.Infof("Exporting MARKET_CAP: %v", newEmission.Div(decimal.NewFromInt(1e18)).Add(decimal.NewFromFloat(72009990.50)).Mul(decimal.NewFromFloat(price.GetEthPrice("USD"))).String())
	err = SaveChartSeriesPoint(dateTrunc, "MARKET_CAP", newEmission.Div(decimal.NewFromInt(1e18)).Add(decimal.NewFromFloat(72009990.50)).Mul(decimal.NewFromFloat(price.GetEthPrice("USD"))).String())
	if err != nil {
		return fmt.Errorf("error calculating MARKET_CAP chart_series: %w", err)
	}

	logger.Infof("Exporting TX_COUNT %v", txCount)
	err = SaveChartSeriesPoint(dateTrunc, "TX_COUNT", txCount)
	if err != nil {
		return fmt.Errorf("error calculating TX_COUNT chart_series: %w", err)
	}

	// Not sure how this is currently possible (where do we store the size, i think this is missing)
	// logger.Infof("Exporting AVG_SIZE %v", totalSize.div)
	// err = SaveChartSeriesPoint(dateTrunc, "AVG_SIZE", totalSize.div)
	// if err != nil {
	// 	return fmt.Errorf("error calculating AVG_SIZE chart_series: %w", err)
	// }

	// logger.Infof("Exporting POWER_CONSUMPTION %v", avgBlockTime.String())
	// err = SaveChartSeriesPoint(dateTrunc, "POWER_CONSUMPTION", avgBlockTime.String())
	// if err != nil {
	// 	return fmt.Errorf("error calculating POWER_CONSUMPTION chart_series: %w", err)
	// }

	// logger.Infof("Exporting NEW_ACCOUNTS %v", avgBlockTime.String())
	// err = SaveChartSeriesPoint(dateTrunc, "NEW_ACCOUNTS", avgBlockTime.String())
	// if err != nil {
	// 	return fmt.Errorf("error calculating NEW_ACCOUNTS chart_series: %w", err)
	// }

	logger.Infof("marking day export as completed in the status table")
	_, err = WriterDb.Exec("insert into chart_series_status (day, status) values ($1, true)", day)
	if err != nil {
		return err
	}

	logger.Infof("chart_series export completed: took %v", time.Since(startTs))

	return nil
}<|MERGE_RESOLUTION|>--- conflicted
+++ resolved
@@ -136,84 +136,44 @@
 		return err
 	}
 
-<<<<<<< HEAD
-	batchSize = 16000 // max parameters: 65535
+  batchSize = 16000 // max parameters: 65535
 	for b := 0; b < len(incomeStats); b += batchSize {
 		start := b
 		end := b + batchSize
 		if len(incomeStats) < end {
 			end = len(incomeStats) - 1
-=======
-	incomeStats := make(map[uint64]*itypes.ValidatorEpochIncome)
-
-	for validator, epochs := range incomeDetails {
-		if incomeStats[validator] == nil {
-			incomeStats[validator] = &itypes.ValidatorEpochIncome{}
-		}
-
-		for _, rewardDetails := range epochs {
-			incomeStats[validator].AttestationHeadReward += rewardDetails.AttestationHeadReward
-			incomeStats[validator].AttestationSourceReward += rewardDetails.AttestationSourceReward
-			incomeStats[validator].AttestationSourcePenalty += rewardDetails.AttestationSourcePenalty
-			incomeStats[validator].AttestationTargetReward += rewardDetails.AttestationTargetReward
-			incomeStats[validator].AttestationTargetPenalty += rewardDetails.AttestationTargetPenalty
-			incomeStats[validator].FinalityDelayPenalty += rewardDetails.FinalityDelayPenalty
-			incomeStats[validator].ProposerSlashingInclusionReward += rewardDetails.ProposerSlashingInclusionReward
-			incomeStats[validator].ProposerAttestationInclusionReward += rewardDetails.ProposerAttestationInclusionReward
-			incomeStats[validator].ProposerSyncInclusionReward += rewardDetails.ProposerSyncInclusionReward
-			incomeStats[validator].SyncCommitteeReward += rewardDetails.SyncCommitteeReward
-			incomeStats[validator].SyncCommitteePenalty += rewardDetails.SyncCommitteePenalty
-			incomeStats[validator].SlashingReward += rewardDetails.SlashingReward
-			incomeStats[validator].SlashingPenalty += rewardDetails.SlashingPenalty
-			incomeStats[validator].TxFeeRewardWei = utils.AddBigInts(incomeStats[validator].TxFeeRewardWei, rewardDetails.TxFeeRewardWei)
-		}
-	}
-
-	batchSize := 16000 // max parameters: 65535
-	numArgs := 4
-
-	valueStrings := make([]string, 0, batchSize)
-	valueArgs := make([]interface{}, 0, batchSize*numArgs)
-	batchCount := 0
-	mapCount := 0
-	for validator, validatorIncome := range incomeStats {
-		valueStrings = append(valueStrings, fmt.Sprintf("($%d, $%d, $%d, $%d)", batchCount*numArgs+1, batchCount*numArgs+2, batchCount*numArgs+3, batchCount*numArgs+4))
-		clRewards := int64(0)
-		elRewards := "0"
-		if validatorIncome != nil {
-			clRewards = validatorIncome.TotalClRewards()
-			elRewards = new(big.Int).SetBytes(validatorIncome.TxFeeRewardWei).String()
-		} else {
-			logger.Warnf("no rewards for validator %v available", validator)
->>>>>>> 58c7e355
-		}
-		valueArgs = append(valueArgs, validator)
-		valueArgs = append(valueArgs, day)
-		valueArgs = append(valueArgs, clRewards)
-		valueArgs = append(valueArgs, elRewards)
-
-		batchCount++
-		mapCount++
-		isLastElement := mapCount == len(incomeStats)
-
-		if batchCount == batchSize || isLastElement {
-			stmt := fmt.Sprintf(`
-			insert into validator_stats (validatorindex, day, cl_rewards_gwei, el_rewards_wei) VALUES
-			%s
-			on conflict (validatorindex, day) do update set cl_rewards_gwei = excluded.cl_rewards_gwei, el_rewards_wei = excluded.el_rewards_wei;`,
-				strings.Join(valueStrings, ","))
-			_, err := tx.Exec(stmt, valueArgs...)
-			if err != nil {
-				return err
+		}
+
+		logger.Info(start, end)
+		numArgs := 4
+		valueStrings := make([]string, 0, batchSize)
+		valueArgs := make([]interface{}, 0, batchSize*numArgs)
+		for i := start; i <= end; i++ {
+			valueStrings = append(valueStrings, fmt.Sprintf("($%d, $%d, $%d, $%d)", (i-start)*numArgs+1, (i-start)*numArgs+2, (i-start)*numArgs+3, (i-start)*numArgs+4))
+			clRewards := int64(0)
+			elRewards := "0"
+			if incomeStats[uint64(i)] != nil {
+				clRewards = incomeStats[uint64(i)].TotalClRewards()
+				elRewards = new(big.Int).SetBytes(incomeStats[uint64(i)].TxFeeRewardWei).String()
+			} else {
+				logger.Warnf("no rewards for validator %v available", i)
 			}
-
-			logger.Infof("saving validator income details batch completed")
-
-			// Reset for next batch
-			valueStrings = make([]string, 0, batchSize)
-			valueArgs = make([]interface{}, 0, batchSize*numArgs)
-			batchCount = 0
-		}
+			valueArgs = append(valueArgs, i)
+			valueArgs = append(valueArgs, day)
+			valueArgs = append(valueArgs, clRewards)
+			valueArgs = append(valueArgs, elRewards)
+		}
+		stmt := fmt.Sprintf(`
+		insert into validator_stats (validatorindex, day, cl_rewards_gwei, el_rewards_wei) VALUES
+		%s
+		on conflict (validatorindex, day) do update set cl_rewards_gwei = excluded.cl_rewards_gwei, el_rewards_wei = excluded.el_rewards_wei;`,
+			strings.Join(valueStrings, ","))
+		_, err := tx.Exec(stmt, valueArgs...)
+		if err != nil {
+			return err
+		}
+
+		logger.Infof("saving validator income details batch %v completed", b)
 	}
 
 	logger.Infof("export completed, took %v", time.Since(start))
