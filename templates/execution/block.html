{{ define "js" }}
  <script>
    viewHexDataAs("extra-data", "utf-8")
    activateTabbarSwitcher("tabContent", "tab", "overview")
  </script>
{{ end }}

{{ define "css" }}
{{ end }}

{{ define "content" }}
  {{ with .Data }}
    <div class="container mt-2">
      <div class="my-3">
        <div class="d-md-flex py-2 justify-content-md-between">
          <h1 class="h4 mb-1 mb-md-0">
            {{ if gt .PreviousBlock 0 }}
              <a href="/block/{{ .PreviousBlock }}"><i class="fa fa-chevron-left"></i></a>
            {{ end }}
            <span class="ml-1 mr-1"><i class="fas fa-cube mr-2"></i>Block {{ .Number }}</span>
            {{ if gt .NextBlock 0 }}
              <a href="/block/{{ .NextBlock }}"><i class="fa fa-chevron-right"></i></a>
            {{ end }}
          </h1>
          <nav class="d-flex flex-wrap-reverse flex-md-nowrap justify-content-center align-items-center" aria-label="breadcrumb">
            <ol style="white-space: nowrap;padding:0; background-color:transparent;" class="breadcrumb font-size-1 flex-nowrap mb-0" style="padding:0; background-color:transparent;">
              <li class="breadcrumb-item"><a href="/" title="Home">Home</a></li>
              <li class="breadcrumb-item"><a href="/blocks" title="Blocks">Blocks</a></li>
              <li class="breadcrumb-item active" aria-current="page">Block details</li>
            </ol>
          </nav>
        </div>
      </div>
      <div id="r-banner" info="{{ $.Meta.Templates }}"></div>
      <ul style="margin-bottom: -1px;" class="nav nav-tabs justify-content-start" id="tab" role="tablist">
        <li class="nav-item">
          <a class="nav-link active" id="overview-tab" data-toggle="pill" href="#overview" role="tab" aria-controls="overview" aria-selected="true">Overview</a>
        </li>
        {{ if gt (len .Txs) 0 }}
          <li class="nav-item">
            <a class="nav-link" id="transactions-tab" data-toggle="pill" href="#transactions" role="tab" aria-controls="transactions" aria-selected="false">Transactions <span class="badge bg-secondary text-white">{{ .TxCount }}</span></a>
          </li>
        {{ end }}
        {{ if gt (len .Uncles) 0 }}
          <li class="nav-item">
            <a class="nav-link" id="uncles-tab" data-toggle="pill" href="#uncles" role="tab" aria-controls="uncles" aria-selected="false">Uncles <span class="badge bg-secondary text-white">{{ .UncleCount }}</span></a>
          </li>
        {{ end }}
      </ul>
      <style>
        .block-card {
          border-top-left-radius: 0;
          border-top-right-radius: 0;
        }
      </style>
      <div class="card block-card">
        <div style="margin-bottom: -.25rem;" class="card-body px-0 py-1">
          <div class="tab-content" id="tabContent">
            <div class="tab-pane fade" id="overviewTabPanel" role="tabpanel" aria-labelledby="overview-tab">
              <div class="row border-bottom p-3 mx-0">
                <div class="col-md-2">Miner:</div>
                <div class="col-md-10">{{ .MinerFormatted }}</div>
              </div>
              <div class="row border-bottom p-3 mx-0">
                <div class="col-md-2">Reward:</div>
                <div class="col-md-10">
                  {{ formatAmount .Reward config.Frontend.ElCurrency 5 }}
                  {{ if gt (bigIntCmp .MevReward 0) 0 }}
                    +
                    {{ formatAmount .MevReward config.Frontend.ElCurrency 5 }}
                  {{ end }}
                </div>
              </div>
              <div class="row border-bottom p-3 mx-0">
                <div class="col-md-2">Tx Fees:</div>
                <div class="col-md-10">{{ formatAmount .TxFees config.Frontend.ElCurrency 5 }}</div>
              </div>
              <div class="row border-bottom p-3 mx-0">
                <div class="col-md-2">Gas Usage:</div>
                <div class="col-md-10">{{ .GasUsage }}</div>
              </div>
              <div class="row border-bottom p-3 mx-0">
                <div class="col-md-2">Gas Limit:</div>
                <div class="col-md-10">{{ formatAddCommas .GasLimit }}</div>
              </div>
              {{ if gt .TxCount 0 }}
                <div class="row border-bottom p-3 mx-0">
                  <div class="col-md-2">Lowest gas price:</div>
                  <div class="col-md-10">{{ formatAmount .LowestGasPrice "GWei" 0 }}</div>
                </div>
              {{ end }}
              <div class="row border-bottom p-3 mx-0">
                <div class="col-md-2">Time:</div>
                <div class="col-md-10 d-flex justify-between flex-wrap">
                  {{ template "timestamp" .Ts }}
                </div>
              </div>
              <div class="row border-bottom p-3 mx-0">
                <div class="col-md-2">Difficulty:</div>
                <div class="col-md-10">{{ formatDifficulty .Difficulty }}</div>
              </div>
              <div class="row border-bottom p-3 mx-0">
                <div class="col-md-2">Base fee:</div>
                <div class="col-md-10">{{ formatAmount .BaseFeePerGas "GWei" 5 }}</div>
              </div>
              <div class="row border-bottom p-3 mx-0">
                <div class="col-md-2">Burned fees:</div>
<<<<<<< HEAD
                <div class="col-md-10">{{ formatAmount .BurnedFees config.Frontend.ElCurrency 5 }}</div>
=======
                <div class="col-md-10">{{ formatAmount addBigInt .BurnedTxFees .BurnedBlobFees "Ether" 5 }}</div>
>>>>>>> a073dfe6
              </div>
              <div class="row border-bottom p-3 mx-0">
                <div class="col-md-2">Extra:</div>
                <div class="col-md-8 text-monospace text-break" id="extra-data" aria-hex-data="{{ .Extra }}">{{ .Extra }}</div>
                <div class="col-md-2 text-right">
                  <div class="btn-group btn-group-toggle" data-toggle="buttons">
                    <label class="btn btn-light text-dark active btn-sm" onclick="viewHexDataAs('extra-data', 'hex')"> <input type="radio" name="options" id="optionHex" /> Hex </label>
                    <label class="btn btn-light text-dark btn-sm" onclick="viewHexDataAs('extra-data', 'utf-8')"> <input type="radio" name="options" id="optionUTF8" checked /> UTF-8 </label>
                  </div>
                </div>
              </div>
              <div class="row border-bottom p-3 mx-0">
                <div class="col-md-2">Hash:</div>
                <div class="col-md-10 text-monospace"><a href="/block/{{ .Hash }}">{{ .Hash }}</a></div>
              </div>
              <div class="row border-bottom p-3 mx-0">
                <div class="col-md-2">Parent Hash:</div>
                <div class="col-md-10 text-monospace"><a href="/block/{{ .ParentHash }}">{{ .ParentHash }}</a></div>
              </div>
            </div>
            <div class="tab-pane fade" id="transactionsTabPanel" role="tabpanel" aria-labelledby="transactions-tab">
              {{ template "execution_transactions" . }}
            </div>
            <div class="tab-pane fade" id="unclesTabPanel" role="tabpanel" aria-labelledby="uncles-tab">
              <div class="row border-bottom p-1 mx-0">
                <div class="col-md-12 text-center"><b>Showing {{ .UncleCount }} Uncle{{ if gt .UncleCount 1 }}s{{ end }} </b></div>
              </div>
              <div class="table-responsive">
                <table class="table table-sm table-bordered text-center">
                  <tr>
                    <th>Number</th>
                    <th>Level</th>
                    <th>Miner</th>
                    <th>Reward</th>
                    <th>Extra</th>
                  </tr>
                  {{ range .Uncles }}
                    <tr>
                      <td>{{ .Number }}</td>
                      <td>{{ subUI64 $.Data.Number .Number }}</td>
                      <td>{{ .MinerFormatted }}</td>
                      <td>{{ formatAmount .Reward config.Frontend.ElCurrency 5 }}</td>
                      <td>{{ .Extra }}</td>
                    </tr>
                  {{ end }}
                </table>
              </div>
            </div>
          </div>
        </div>
      </div>
    </div>
  {{ end }}
{{ end }}<|MERGE_RESOLUTION|>--- conflicted
+++ resolved
@@ -105,11 +105,7 @@
               </div>
               <div class="row border-bottom p-3 mx-0">
                 <div class="col-md-2">Burned fees:</div>
-<<<<<<< HEAD
-                <div class="col-md-10">{{ formatAmount .BurnedFees config.Frontend.ElCurrency 5 }}</div>
-=======
-                <div class="col-md-10">{{ formatAmount addBigInt .BurnedTxFees .BurnedBlobFees "Ether" 5 }}</div>
->>>>>>> a073dfe6
+                <div class="col-md-10">{{ formatAmount addBigInt .BurnedTxFees .BurnedBlobFees config.Frontend.ElCurrency 5 }}</div>
               </div>
               <div class="row border-bottom p-3 mx-0">
                 <div class="col-md-2">Extra:</div>
