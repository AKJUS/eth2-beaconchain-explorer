{
    "participants": [
      {
        "el_client_type": "geth",
<<<<<<< HEAD
        "el_client_image": "",
        "el_client_log_level": "",
        "cl_client_type": "lighthouse",
        "cl_client_image": "",
=======
        "el_client_image": "ethereum/client-go:latest",
        "el_client_log_level": "",
        "cl_client_type": "lighthouse",
        "cl_client_image": "sigp/lighthouse:latest",
>>>>>>> f75efec7
        "cl_client_log_level": "",
        "beacon_extra_params": ["--reconstruct-historic-states"],
        "el_extra_params": ["--http.api='admin,eth,net,debug,txpool' --syncmode full --gcmode archive"],
        "validator_extra_params": [],
        "builder_network_params": null,
        "count": 1
      }
    ],
    "network_params": {
      "preregistered_validator_keys_mnemonic": "giant issue aisle success illegal bike spike question tent bar rely arctic volcano long crawl hungry vocal artwork sniff fantasy very lucky have athlete",
      "num_validator_keys_per_node": 64,
      "network_id": "3151908",
      "deposit_contract_address": "0x4242424242424242424242424242424242424242",
      "seconds_per_slot": 12,
      "genesis_delay": 10,
<<<<<<< HEAD
      "capella_fork_epoch": 3,
      "deneb_fork_epoch": 500
=======
      "capella_fork_epoch": 0,
      "deneb_fork_epoch": 999999999
>>>>>>> f75efec7
    },
    "global_client_log_level": "info",
    "start_tx_spammer": false,
    "start_blob_spammer": false
  }
  <|MERGE_RESOLUTION|>--- conflicted
+++ resolved
@@ -2,17 +2,10 @@
     "participants": [
       {
         "el_client_type": "geth",
-<<<<<<< HEAD
-        "el_client_image": "",
-        "el_client_log_level": "",
-        "cl_client_type": "lighthouse",
-        "cl_client_image": "",
-=======
         "el_client_image": "ethereum/client-go:latest",
         "el_client_log_level": "",
         "cl_client_type": "lighthouse",
         "cl_client_image": "sigp/lighthouse:latest",
->>>>>>> f75efec7
         "cl_client_log_level": "",
         "beacon_extra_params": ["--reconstruct-historic-states"],
         "el_extra_params": ["--http.api='admin,eth,net,debug,txpool' --syncmode full --gcmode archive"],
@@ -28,13 +21,8 @@
       "deposit_contract_address": "0x4242424242424242424242424242424242424242",
       "seconds_per_slot": 12,
       "genesis_delay": 10,
-<<<<<<< HEAD
-      "capella_fork_epoch": 3,
-      "deneb_fork_epoch": 500
-=======
       "capella_fork_epoch": 0,
       "deneb_fork_epoch": 999999999
->>>>>>> f75efec7
     },
     "global_client_log_level": "info",
     "start_tx_spammer": false,
