--- conflicted
+++ resolved
@@ -3,11 +3,8 @@
 import (
 	"encoding/hex"
 	"encoding/json"
-<<<<<<< HEAD
+	"errors"
 	"eth2-exporter/db"
-=======
-	"errors"
->>>>>>> 7aa7f053
 	"eth2-exporter/eth1data"
 	"eth2-exporter/services"
 	"eth2-exporter/templates"
