--- conflicted
+++ resolved
@@ -91,19 +91,11 @@
 			txData.HistoricalEtherPrice = ""
 			currentDay := latestEpoch / utils.EpochsPerDay()
 
-<<<<<<< HEAD
-			if txDay < currentDay && utils.Config.Chain.Name != "gnosis" {
-				// Do not show the historic price if it is the current day
-				price, err := db.GetHistoricPrice(GetCurrency(r), txDay)
-				if err != nil {
-					logrus.Warnf("error retrieving historic prices %v", err)
-=======
 			if txDay < currentDay {
 				// Do not show the historical price if it is the current day
 				price, err := db.GetHistoricalPrice(utils.Config.Chain.Config.DepositChainID, GetCurrency(r), txDay)
 				if err != nil {
 					logrus.Errorf("error retrieving historical prices %v", err)
->>>>>>> f3bb4e1a
 				} else {
 					historicalEthPrice := new(big.Float).Mul(etherValue, big.NewFloat(price))
 					hPrice, _ := historicalEthPrice.Float64()
