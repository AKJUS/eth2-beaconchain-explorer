--- conflicted
+++ resolved
@@ -1937,7 +1937,6 @@
 
 		// spew.Dump(syncDuties[validatorIndex])
 		// Search for the missed slots (status = 2), to see if it was only our validator that missed the slot or if the block was missed
-<<<<<<< HEAD
 		slotsRange := slots[endIndex : startIndex+1]
 
 		participations, err := db.BigtableClient.GetSyncParticipationBySlotRange(startSlot, endSlot)
@@ -1949,13 +1948,14 @@
 
 		missedSlots := []uint64{}
 		err = db.ReaderDb.Select(&missedSlots, `SELECT slot FROM blocks WHERE slot = ANY($1) AND status = '2'`, slotsRange)
-=======
-		missedSlotsMap, err := db.GetMissedSlotsMap(missedSyncSlots)
->>>>>>> d7d21fdf
 		if err != nil {
 			logger.WithError(err).Errorf("error getting missed slots data")
 			http.Error(w, "Internal server error", http.StatusInternalServerError)
 			return
+		}
+		missedSlotsMap := make(map[uint64]bool, len(missedSlots))
+		for _, slot := range missedSlots {
+			missedSlotsMap[slot] = true
 		}
 
 		// extract correct slots
