--- conflicted
+++ resolved
@@ -1919,17 +1919,9 @@
 			Status        uint64
 			Participation uint64
 		}
-<<<<<<< HEAD
-		syncDuties, err := db.BigtableClient.GetValidatorSyncDutiesHistoryOrdered([]uint64{validatorIndex}, startEpoch, endEpoch, ascOrdering)
-		if err != nil {
-			logger.Errorf("error retrieving validator sync duty data from bigtable: %v", err)
-			http.Error(w, "Internal server error", http.StatusInternalServerError)
-			return
-=======
 		pageSlotsMap := make(map[uint64]PageSlot)
 		for i := 0; i < len(pageSlots); i++ {
 			pageSlotsMap[pageSlots[i]] = PageSlot{}
->>>>>>> 6ec8d2f2
 		}
 		var missedSyncSlots []uint64
 
@@ -1946,38 +1938,12 @@
 				default:
 				}
 
-<<<<<<< HEAD
-		if nextPeriodLimit != 0 {
-			if ascOrdering {
-				startEpoch = lastShownEpoch - (nextPeriodLimit - 1)
-				endEpoch = lastShownEpoch
-			} else {
-				startEpoch = lastShownEpoch
-				endEpoch = lastShownEpoch + nextPeriodLimit - 1
-			}
-			nextPeriodSyncDuties, err := db.BigtableClient.GetValidatorSyncDutiesHistoryOrdered([]uint64{validatorIndex}, startEpoch, endEpoch, ascOrdering)
-			if err != nil {
-				logger.Errorf("error retrieving second validator sync duty data from bigtable: %v", err)
-				http.Error(w, "Internal server error", http.StatusInternalServerError)
-				return
-			}
-
-			nextPeriodSyncDutiesValidator := nextPeriodSyncDuties[validatorIndex]
-			nextPeriodSyncDutiesAllValidators := make([]uint64, nextPeriodLimit*utils.Config.Chain.Config.SlotsPerEpoch)
-			for _, duties := range nextPeriodSyncDuties {
-				for idx := range nextPeriodSyncDutiesValidator {
-					slot := nextPeriodSyncDutiesValidator[idx].Slot
-					index := slices.IndexFunc[*types.ValidatorSyncParticipation](duties, func(duty *types.ValidatorSyncParticipation) bool {
-						return duty.Slot == slot
-					})
-=======
 				syncDuties, err := db.BigtableClient.GetValidatorSyncDutiesHistory([]uint64{}, epoch, epoch)
 				if err != nil {
 					return fmt.Errorf("error retrieving validator [%v] sync duty data from bigtable for epoch [%v]: %w", validatorIndex, epoch, err)
 				} else if uint64(len(syncDuties[validatorIndex]))%utils.Config.Chain.Config.SlotsPerEpoch > 0 {
 					return fmt.Errorf("wrong number [%v] of syncDuties for validator [%v] received from from bigtable for epoch [%v]", len(syncDuties[validatorIndex]), validatorIndex, epoch)
 				}
->>>>>>> 6ec8d2f2
 
 				for validator, duties := range syncDuties {
 					for _, duty := range duties {
