--- conflicted
+++ resolved
@@ -10,6 +10,7 @@
 	"eth2-exporter/utils"
 	"fmt"
 	"html/template"
+	"math/big"
 	"net/http"
 	"strconv"
 	"strings"
@@ -178,8 +179,6 @@
 		filteredCount = withdrawalCount
 	}
 
-<<<<<<< HEAD
-=======
 	formatCurrency := currency
 	if currency == "ETH" {
 		formatCurrency = "Ether"
@@ -195,7 +194,6 @@
 		return nil, err
 	}
 
->>>>>>> a073dfe6
 	tableData := make([][]interface{}, len(withdrawals))
 	for i, w := range withdrawals {
 		tableData[i] = []interface{}{
@@ -204,13 +202,8 @@
 			template.HTML(fmt.Sprintf("%v", w.Index)),
 			template.HTML(fmt.Sprintf("%v", utils.FormatValidator(w.ValidatorIndex))),
 			template.HTML(fmt.Sprintf("%v", utils.FormatTimestamp(utils.SlotToTime(w.Slot).Unix()))),
-<<<<<<< HEAD
-			template.HTML(fmt.Sprintf("%v", utils.FormatAddress(w.Address, nil, "", false, false, true))),
-			template.HTML(utils.FormatClCurrency(w.Amount, currency, 6, true, false, false)),
-=======
 			template.HTML(fmt.Sprintf("%v", utils.FormatAddressWithLimits(w.Address, names[string(w.Address)], false, "address", visibleDigitsForHash+5, 18, true))),
 			template.HTML(fmt.Sprintf("%v", utils.FormatAmount(new(big.Int).Mul(new(big.Int).SetUint64(w.Amount), big.NewInt(1e9)), formatCurrency, 6))),
->>>>>>> a073dfe6
 		}
 	}
 
