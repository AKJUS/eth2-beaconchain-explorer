package handlers

import (
	"database/sql"
	"encoding/hex"
	"encoding/json"
	"errors"
	"eth2-exporter/db"
	"eth2-exporter/price"
	"eth2-exporter/services"
	"eth2-exporter/types"
	"eth2-exporter/utils"
	"fmt"
	"html/template"
	"math"
	"math/big"
	"net/http"
	"sort"
	"strconv"
	"strings"
	"syscall"
	"time"

	"github.com/ethereum/go-ethereum/common"
	"github.com/gorilla/mux"
	utilMath "github.com/protolambda/zrnt/eth2/util/math"
	"github.com/rocket-pool/rocketpool-go/utils/eth"
	"github.com/sirupsen/logrus"
	"golang.org/x/sync/errgroup"
)

func GetValidatorOnlineThresholdSlot() uint64 {
	latestProposedSlot := services.LatestProposedSlot()
	threshold := utils.Config.Chain.ClConfig.SlotsPerEpoch * 2

	var validatorOnlineThresholdSlot uint64
	if latestProposedSlot < 1 || latestProposedSlot < threshold {
		validatorOnlineThresholdSlot = 0
	} else {
		validatorOnlineThresholdSlot = latestProposedSlot - threshold
	}

	return validatorOnlineThresholdSlot
}

// GetValidatorEarnings will return the earnings (last day, week, month and total) of selected validators, including proposal and statisic information - infused with data from the current b. day
func GetValidatorEarnings(validators []uint64, currency string) (*types.ValidatorEarnings, map[uint64]*types.Validator, error) {
	if len(validators) == 0 {
		return nil, nil, errors.New("no validators provided")
	}
	latestFinalizedEpoch := services.LatestFinalizedEpoch()

	firstSlot := uint64(0)
	lastStatsDay, lastExportedStatsErr := services.LatestExportedStatisticDay()
	if lastExportedStatsErr == nil {
		firstSlot = utils.GetLastBalanceInfoSlotForDay(lastStatsDay) + 1
	}

	lastSlot := latestFinalizedEpoch * utils.Config.Chain.ClConfig.SlotsPerEpoch

	balancesMap := make(map[uint64]*types.Validator, 0)
	totalBalance := uint64(0)

	g := errgroup.Group{}
	g.Go(func() error {
		latestBalances, err := db.BigtableClient.GetValidatorBalanceHistory(validators, latestFinalizedEpoch, latestFinalizedEpoch)
		if err != nil {
			logger.Errorf("error getting validator balance data in GetValidatorEarnings: %v", err)
			return err
		}

		for balanceIndex, balance := range latestBalances {
			if len(balance) == 0 {
				continue
			}

			if balancesMap[balanceIndex] == nil {
				balancesMap[balanceIndex] = &types.Validator{}
			}
			balancesMap[balanceIndex].Balance = balance[0].Balance
			balancesMap[balanceIndex].EffectiveBalance = balance[0].EffectiveBalance

			totalBalance += balance[0].Balance
		}
		return nil
	})

	income := types.ValidatorIncomePerformance{}
	g.Go(func() error {
		return db.GetValidatorIncomePerformance(validators, &income)
	})

	var totalDeposits uint64
	g.Go(func() error {
		return db.GetTotalValidatorDeposits(validators, &totalDeposits)
	})

	var firstActivationEpoch uint64
	g.Go(func() error {
		return db.GetFirstActivationEpoch(validators, &firstActivationEpoch)
	})

	var lastDeposits uint64
	var lastWithdrawals uint64
	var lastBalance uint64
	g.Go(func() error {
		if lastExportedStatsErr == db.ErrNoStats {
			err := db.GetValidatorActivationBalance(validators, &lastBalance)
			if err != nil {
				return err
			}
		} else {
			err := db.GetValidatorBalanceForDay(validators, lastStatsDay, &lastBalance)
			if err != nil {
				return err
			}
		}
		err := db.GetValidatorDepositsForSlots(validators, firstSlot, lastSlot, &lastDeposits)
		if err != nil {
			return err
		}
		return db.GetValidatorWithdrawalsForSlots(validators, firstSlot, lastSlot, &lastWithdrawals)
	})

	proposals := []types.ValidatorProposalInfo{}
	g.Go(func() error {
		return db.GetValidatorPropsosals(validators, &proposals)
	})

	err := g.Wait()
	if err != nil {
		return nil, nil, err
	}
	currentDayClIncome := int64(totalBalance - lastBalance - lastDeposits + lastWithdrawals)

	elClPrice := price.GetPrice(utils.Config.Frontend.ElCurrency, utils.Config.Frontend.ClCurrency)

	// calculate combined el and cl earnings
	earnings1d := float64(income.ClIncome1d) + elClPrice*float64(income.ElIncome1d)
	earnings7d := float64(income.ClIncome7d) + elClPrice*float64(income.ElIncome7d)
	earnings31d := float64(income.ClIncome31d) + elClPrice*float64(income.ElIncome31d)

	if totalDeposits == 0 {
		totalDeposits = utils.Config.Chain.ClConfig.MaxEffectiveBalance * uint64(len(validators))
	}

	clApr7d := ((float64(income.ClIncome7d) / float64(totalDeposits)) * 365) / 7
	if clApr7d < float64(-1) {
		clApr7d = float64(-1)
	}
	if math.IsNaN(clApr7d) {
		clApr7d = float64(0)
	}

	elApr7d := ((float64(income.ElIncome7d) / float64(totalDeposits)) * 365) / 7
	if elApr7d < float64(-1) {
		elApr7d = float64(-1)
	}
	if math.IsNaN(elApr7d) {
		elApr7d = float64(0)
	}

	clApr31d := ((float64(income.ClIncome31d) / float64(totalDeposits)) * 365) / 31
	if clApr31d < float64(-1) {
		clApr31d = float64(-1)
	}
	if math.IsNaN(clApr31d) {
		clApr31d = float64(0)
	}

	elApr31d := ((float64(income.ElIncome31d) / float64(totalDeposits)) * 365) / 31
	if elApr31d < float64(-1) {
		elApr31d = float64(-1)
	}
	if math.IsNaN(elApr31d) {
		elApr31d = float64(0)
	}

	clApr365d := (float64(income.ClIncome365d) / float64(totalDeposits))
	if clApr365d < float64(-1) {
		clApr365d = float64(-1)
	}
	if math.IsNaN(clApr365d) {
		clApr365d = float64(0)
	}

	elApr365d := (float64(income.ElIncome365d) / float64(totalDeposits))
	if elApr365d < float64(-1) {
		elApr365d = float64(-1)
	}
	if math.IsNaN(elApr365d) {
		elApr365d = float64(0)
	}

	incomeToday := types.ClElInt64{
		El:    0,
		Cl:    currentDayClIncome,
		Total: float64(currentDayClIncome),
	}

	proposedToday := []uint64{}
	todayStartEpoch := uint64(0)
	if lastExportedStatsErr == nil {
		todayStartEpoch = uint64(lastStatsDay+1) * utils.EpochsPerDay()
	}
	validatorProposalData := types.ValidatorProposalData{}
	validatorProposalData.Proposals = make([][]uint64, len(proposals))
	for i, b := range proposals {
		validatorProposalData.Proposals[i] = []uint64{
			uint64(utils.SlotToTime(b.Slot).Unix()),
			b.Status,
		}
		if b.Status == 0 {
			validatorProposalData.LastScheduledSlot = utilMath.MaxU64(validatorProposalData.LastScheduledSlot, b.Slot)
			validatorProposalData.ScheduledBlocksCount++
		} else if b.Status == 1 {
			validatorProposalData.ProposedBlocksCount++
			// add to list of blocks proposed today if epoch hasn't been exported into stats yet
			if utils.EpochOfSlot(b.Slot) >= todayStartEpoch && b.ExecBlockNumber.Int64 > 0 {
				proposedToday = append(proposedToday, uint64(b.ExecBlockNumber.Int64))
			}
		} else if b.Status == 2 {
			validatorProposalData.MissedBlocksCount++
		} else if b.Status == 3 {
			validatorProposalData.OrphanedBlocksCount++
		}
	}

	validatorProposalData.BlocksCount = uint64(len(proposals))
	if validatorProposalData.BlocksCount > 0 {
		validatorProposalData.UnmissedBlocksPercentage = float64(validatorProposalData.BlocksCount-validatorProposalData.MissedBlocksCount-validatorProposalData.OrphanedBlocksCount) / float64(validatorProposalData.BlocksCount)
	} else {
		validatorProposalData.UnmissedBlocksPercentage = 1.0
	}

	var slots []uint64
	for _, p := range proposals {
		if p.ExecBlockNumber.Int64 > 0 {
			slots = append(slots, p.Slot)
		}
	}

	validatorProposalData.ProposalLuck, _ = getProposalLuck(slots, len(validators), firstActivationEpoch)
	avgSlotInterval := uint64(getAvgSlotInterval(len(validators)))
	avgSlotIntervalAsDuration := time.Duration(utils.Config.Chain.ClConfig.SecondsPerSlot*avgSlotInterval) * time.Second
	validatorProposalData.AvgSlotInterval = &avgSlotIntervalAsDuration
	if len(slots) > 0 {
		nextSlotEstimate := utils.SlotToTime(slots[len(slots)-1] + avgSlotInterval)
		validatorProposalData.ProposalEstimate = &nextSlotEstimate
	}

	if len(proposedToday) > 0 {
		// get el data
		execBlocks, err := db.BigtableClient.GetBlocksIndexedMultiple(proposedToday, 10000)
		if err != nil {
			return nil, nil, fmt.Errorf("error retrieving execution blocks data from bigtable: %v", err)
		}

		// get mev data
		relaysData, err := db.GetRelayDataForIndexedBlocks(execBlocks)
		if err != nil {
			return nil, nil, fmt.Errorf("error retrieving mev bribe data: %v", err)
		}

		incomeTodayEl := new(big.Int)
		for _, execBlock := range execBlocks {

			blockEpoch := utils.TimeToEpoch(execBlock.Time.AsTime())
			if blockEpoch > int64(latestFinalizedEpoch) {
				continue
			}
			// add mev bribe if present
			if relaysDatum, hasMevBribes := relaysData[common.BytesToHash(execBlock.Hash)]; hasMevBribes {
				incomeTodayEl = new(big.Int).Add(incomeTodayEl, relaysDatum.MevBribe.Int)
			} else {
				incomeTodayEl = new(big.Int).Add(incomeTodayEl, new(big.Int).SetBytes(execBlock.GetTxReward()))
			}
		}
		incomeToday.El = int64(eth.WeiToGwei(incomeTodayEl))
		incomeToday.Total += float64(incomeToday.El) * elClPrice
	}

	incomeTotal := types.ClElInt64{
		El:    income.ElIncomeTotal + incomeToday.El,
		Cl:    income.ClIncomeTotal + incomeToday.Cl,
		Total: float64(income.ClIncomeTotal+incomeToday.Cl) + elClPrice*float64(income.ElIncomeTotal+incomeToday.El),
	}

<<<<<<< HEAD
	incomeTotalProposer := types.ClElInt64{
		El:    income.ElIncomeTotal,
		Cl:    income.ClProposerIncomeTotal + currentDayProposerIncome,
		Total: float64(income.ClProposerIncomeTotal) + elClPrice*float64(income.ElIncomeTotal) + float64(currentDayProposerIncome),
	}

=======
>>>>>>> a073dfe6
	return &types.ValidatorEarnings{
		Income1d: types.ClElInt64{
			El:    income.ElIncome1d,
			Cl:    income.ClIncome1d,
			Total: earnings1d,
		},
		Income7d: types.ClElInt64{
			El:    income.ElIncome7d,
			Cl:    income.ClIncome7d,
			Total: earnings7d,
		},
		Income31d: types.ClElInt64{
			El:    income.ElIncome31d,
			Cl:    income.ClIncome31d,
			Total: earnings31d,
		},
		IncomeToday: incomeToday,
		IncomeTotal: incomeTotal,
		Apr7d: types.ClElFloat64{
			El:    elApr7d,
			Cl:    clApr7d,
			Total: clApr7d + elApr7d,
		},
		Apr31d: types.ClElFloat64{
			El:    elApr31d,
			Cl:    clApr31d,
			Total: clApr31d + elApr31d,
		},
		Apr365d: types.ClElFloat64{
			El:    elApr365d,
			Cl:    clApr365d,
			Total: clApr365d + elApr365d,
		},
<<<<<<< HEAD
		TotalDeposits:          int64(totalDeposits),
		LastDayFormatted:       utils.FormatIncome(int64(earnings1d), currency, true),
		LastWeekFormatted:      utils.FormatIncome(int64(earnings7d), currency, true),
		LastMonthFormatted:     utils.FormatIncome(int64(earnings31d), currency, true),
		TotalFormatted:         utils.FormatIncomeClElInt64(incomeTotal, currency),
		ProposerTotalFormatted: utils.FormatIncomeClElInt64(incomeTotalProposer, currency),
		TotalChangeFormatted:   utils.FormatIncome(income.ClIncomeTotal+currentDayClIncome+int64(totalDeposits), currency, true),
		TotalBalance:           utils.FormatIncome(int64(totalBalance), currency, true),
		ProposalData:           validatorProposalData,
=======
		TotalDeposits:        int64(totalDeposits),
		LastDayFormatted:     utils.FormatIncome(earnings1d, currency),
		LastWeekFormatted:    utils.FormatIncome(earnings7d, currency),
		LastMonthFormatted:   utils.FormatIncome(earnings31d, currency),
		TotalFormatted:       utils.FormatIncomeClElInt64(incomeTotal, currency),
		TotalChangeFormatted: utils.FormatIncome(income.ClIncomeTotal+currentDayClIncome+int64(totalDeposits), currency),
		TotalBalance:         utils.FormatIncome(int64(totalBalance), currency),
		ProposalData:         validatorProposalData,
>>>>>>> a073dfe6
	}, balancesMap, nil
}

// Timeframe constants
const fiveDays = utils.Day * 5
const oneWeek = utils.Week
const oneMonth = utils.Month
const sixWeeks = utils.Day * 45
const twoMonths = utils.Month * 2
const threeMonths = utils.Month * 3
const fourMonths = utils.Month * 4
const fiveMonths = utils.Month * 5
const sixMonths = utils.Month * 6
const year = utils.Year

// getProposalLuck calculates the luck of a given set of proposed blocks for a certain number of validators
// given the blocks proposed by the validators and the number of validators
//
// precondition: slots is sorted by ascending block number
func getProposalLuck(slots []uint64, validatorsCount int, fromEpoch uint64) (float64, time.Duration) {
	// Return 0 if there are no proposed blocks or no validators
	if len(slots) == 0 || validatorsCount == 0 {
		return 0, 0
	}

	activeValidatorsCount := *services.GetLatestStats().ActiveValidatorCount
	// Calculate the expected number of slot proposals for 30 days
	expectedSlotProposals := calcExpectedSlotProposals(oneMonth, validatorsCount, activeValidatorsCount)

	// Get the timeframe for which we should consider qualified proposals
	var proposalTimeFrame time.Duration
	// Time since the first epoch of the related validators
	timeSinceFirstEpoch := time.Since(utils.EpochToTime(fromEpoch))

	targetBlocks := 8.0

	// Determine the appropriate timeframe based on the time since the first block and the expected slot proposals
	switch {
	case timeSinceFirstEpoch < fiveDays:
		proposalTimeFrame = fiveDays
	case timeSinceFirstEpoch < oneWeek:
		proposalTimeFrame = oneWeek
	case timeSinceFirstEpoch < oneMonth:
		proposalTimeFrame = oneMonth
	case timeSinceFirstEpoch > year && expectedSlotProposals <= targetBlocks/12:
		proposalTimeFrame = year
	case timeSinceFirstEpoch > sixMonths && expectedSlotProposals <= targetBlocks/6:
		proposalTimeFrame = sixMonths
	case timeSinceFirstEpoch > fiveMonths && expectedSlotProposals <= targetBlocks/5:
		proposalTimeFrame = fiveMonths
	case timeSinceFirstEpoch > fourMonths && expectedSlotProposals <= targetBlocks/4:
		proposalTimeFrame = fourMonths
	case timeSinceFirstEpoch > threeMonths && expectedSlotProposals <= targetBlocks/3:
		proposalTimeFrame = threeMonths
	case timeSinceFirstEpoch > twoMonths && expectedSlotProposals <= targetBlocks/2:
		proposalTimeFrame = twoMonths
	case timeSinceFirstEpoch > sixWeeks && expectedSlotProposals <= targetBlocks/1.5:
		proposalTimeFrame = sixWeeks
	default:
		proposalTimeFrame = oneMonth
	}

	// Recalculate expected slot proposals for the new timeframe
	expectedSlotProposals = calcExpectedSlotProposals(proposalTimeFrame, validatorsCount, activeValidatorsCount)
	if expectedSlotProposals == 0 {
		return 0, 0
	}
	// Cutoff time for proposals to be considered qualified
	blockProposalCutoffTime := time.Now().Add(-proposalTimeFrame)

	// Count the number of qualified proposals
	qualifiedProposalCount := 0
	for _, slot := range slots {
		if utils.SlotToTime(slot).After(blockProposalCutoffTime) {
			qualifiedProposalCount++
		}
	}
	// Return the luck as the ratio of qualified proposals to expected slot proposals
	return float64(qualifiedProposalCount) / expectedSlotProposals, proposalTimeFrame
}

func getProposalTimeframeName(proposalTimeframe time.Duration) string {
	switch {
	case proposalTimeframe == fiveDays:
		return "5 days"
	case proposalTimeframe == oneWeek:
		return "week"
	case proposalTimeframe == oneMonth:
		return "month"
	case proposalTimeframe == sixWeeks:
		return "6 weeks"
	case proposalTimeframe == twoMonths:
		return "2 months"
	case proposalTimeframe == threeMonths:
		return "3 months"
	case proposalTimeframe == fourMonths:
		return "4 months"
	case proposalTimeframe == fiveMonths:
		return "5 months"
	case proposalTimeframe == sixMonths:
		return "6 months"
	case proposalTimeframe == year:
		return "year"
	default:
		return "month"
	}
}

// calcExpectedSlotProposals calculates the expected number of slot proposals for a certain time frame and validator count
func calcExpectedSlotProposals(timeframe time.Duration, validatorCount int, activeValidatorsCount uint64) float64 {
	if validatorCount == 0 || activeValidatorsCount == 0 {
		return 0
	}
	slotsInTimeframe := timeframe.Seconds() / float64(utils.Config.Chain.ClConfig.SecondsPerSlot)
	return (slotsInTimeframe / float64(activeValidatorsCount)) * float64(validatorCount)
}

// getAvgSlotInterval will return the average block interval for a certain number of validators
//
// result of the function should be interpreted as "1 in every X slots will be proposed by this amount of validators on avg."
func getAvgSlotInterval(validatorsCount int) float64 {
	// don't estimate if there are no proposed blocks or no validators
	activeValidatorsCount := *services.GetLatestStats().ActiveValidatorCount
	if activeValidatorsCount == 0 {
		return 0
	}

	probability := float64(validatorsCount) / float64(activeValidatorsCount)
	// in a geometric distribution, the expected value of the number of trials needed until first success is 1/p
	// you can think of this as the average interval of blocks until you get a proposal
	return 1 / probability
}

// getAvgSyncCommitteeInterval will return the average sync committee interval for a certain number of validators
//
// result of the function should be interpreted as "there will be one validator included in every X committees, on average"
func getAvgSyncCommitteeInterval(validatorsCount int) float64 {
	activeValidatorsCount := *services.GetLatestStats().ActiveValidatorCount
	if activeValidatorsCount == 0 {
		return 0
	}

	probability := (float64(utils.Config.Chain.ClConfig.SyncCommitteeSize) / float64(activeValidatorsCount)) * float64(validatorsCount)
	// in a geometric distribution, the expected value of the number of trials needed until first success is 1/p
	// you can think of this as the average interval of sync committees until you expect to have been part of one
	return 1 / probability
}

// LatestState will return common information that about the current state of the eth2 chain
func LatestState(w http.ResponseWriter, r *http.Request) {
	w.Header().Set("Content-Type", "application/json")
<<<<<<< HEAD
	w.Header().Set("Cache-Control", fmt.Sprintf("public, max-age=%d", utils.Config.Chain.Config.SecondsPerSlot)) // set local cache to the seconds per slot interval
=======
	w.Header().Set("Cache-Control", fmt.Sprintf("public, max-age=%d", utils.Config.Chain.ClConfig.SecondsPerSlot)) // set local cache to the seconds per slot interval
	currency := GetCurrency(r)
>>>>>>> a073dfe6
	data := services.LatestState()

	data.Rates = services.GetRates(GetCurrency(r))

	userAgent := r.Header.Get("User-Agent")
	userAgent = strings.ToLower(userAgent)
	if strings.Contains(userAgent, "android") || strings.Contains(userAgent, "iphone") || strings.Contains(userAgent, "windows phone") {
		data.Rates.MainCurrencyPriceFormatted = utils.KFormatterEthPrice(uint64(data.Rates.MainCurrencyPrice))
	}

	err := json.NewEncoder(w).Encode(data)
	if err != nil {
		logger.Errorf("error sending latest index page data: %v", err)
		http.Error(w, "Internal server error", http.StatusServiceUnavailable)
		return
	}
}

func GetCurrency(r *http.Request) string {
	if cookie, err := r.Cookie("currency"); err == nil {
		return cookie.Value
	}
	return utils.Config.Frontend.MainCurrency
}

func GetCurrencySymbol(r *http.Request) string {
	cookie, err := r.Cookie("currency")
	if err != nil {
		logger.WithError(err).Errorf("error in handlers.GetCurrencySymbol")
		return "$"
	}
	if cookie.Value == utils.Config.Frontend.MainCurrency {
		return "USD"
	}
	return price.GetCurrencySymbol(cookie.Value)
}

func GetCurrentPrice(r *http.Request) uint64 {
	cookie, err := r.Cookie("currency")
	if err != nil {
		return uint64(price.GetPrice(utils.Config.Frontend.MainCurrency, "USD"))
	}
	if cookie.Value == utils.Config.Frontend.MainCurrency {
		return uint64(price.GetPrice(utils.Config.Frontend.MainCurrency, "USD"))
	}
	return uint64(price.GetPrice(utils.Config.Frontend.MainCurrency, cookie.Value))
}

func GetCurrentElPrice(r *http.Request) uint64 {
	cookie, err := r.Cookie("currency")
	if err != nil {
		return uint64(price.GetPrice(utils.Config.Frontend.ElCurrency, "USD"))
	}
	if cookie.Value == utils.Config.Frontend.ElCurrency {
		return uint64(price.GetPrice(utils.Config.Frontend.ElCurrency, "USD"))
	}
	return uint64(price.GetPrice(utils.Config.Frontend.ElCurrency, cookie.Value))
}

func GetCurrentPriceFormatted(r *http.Request) template.HTML {
	userAgent := r.Header.Get("User-Agent")
	userAgent = strings.ToLower(userAgent)
	price := GetCurrentPrice(r)
	if strings.Contains(userAgent, "android") || strings.Contains(userAgent, "iphone") || strings.Contains(userAgent, "windows phone") {
		return utils.KFormatterEthPrice(price)
	}
	return utils.FormatAddCommas(uint64(price))
}

func GetCurrentPriceKFormatted(r *http.Request) template.HTML {
	return utils.KFormatterEthPrice(GetCurrentPrice(r))
}

func GetTruncCurrentPriceFormatted(r *http.Request) string {
	price := GetCurrentPrice(r)
	symbol := GetCurrencySymbol(r)
	return fmt.Sprintf("%s %s", symbol, utils.KFormatterEthPrice(price))
}

// GetValidatorKeysFrom gets the validator keys from users input
func GetValidatorKeysFrom(userInput []string) (pubKeys [][]byte, err error) {
	indexList := []uint64{}
	keyList := [][]byte{}
	for _, input := range userInput {

		validatorIndex, err := strconv.ParseUint(input, 10, 32)
		if err == nil {
			indexList = append(indexList, validatorIndex)
		}

		pubKey, err := hex.DecodeString(strings.Replace(input, "0x", "", -1))
		if err == nil {
			keyList = append(keyList, pubKey)
		}
	}

	pubKeys, err = db.GetValidatorPublicKeys(indexList, keyList)
	if len(pubKeys) != len(userInput) {
		err = fmt.Errorf("not all validators found in db")
	}
	return
}

func GetDataTableStateChanges(w http.ResponseWriter, r *http.Request) {
	w.Header().Set("Content-Type", "application/json")

	vars := mux.Vars(r)
	tableKey := vars["tableId"]

	errMsgPrefix := "error loading data table state"
	errFields := map[string]interface{}{
		"tableKey": tableKey}

	response := &types.ApiResponse{}
	response.Status = errMsgPrefix
	response.Data = ""

	defer json.NewEncoder(w).Encode(response)

	user, _, err := getUserSession(r)
	if err != nil {
		utils.LogError(err, errMsgPrefix+", could not retrieve user session", 0, errFields)
		w.WriteHeader(http.StatusInternalServerError)
		return
	}

	if user.Authenticated {
		state, err := db.GetDataTablesState(user.UserID, tableKey)
		if err != nil {
			if !errors.Is(err, sql.ErrNoRows) {
				utils.LogError(err, errMsgPrefix+", could not load values from db", 0, errFields)
				w.WriteHeader(http.StatusInternalServerError)
				return
			}
		} else {
			// the time for the state load of a data table must not be older than 2 hours so set it to the current time
			state.Time = uint64(time.Now().Unix() * 1000)

			response.Data = state
		}
	}

	response.Status = "OK"
}

func SetDataTableStateChanges(w http.ResponseWriter, r *http.Request) {
	w.Header().Set("Content-Type", "application/json")

	vars := mux.Vars(r)
	tableKey := vars["tableId"]

	errMsgPrefix := "error saving data table state"
	errFields := map[string]interface{}{
		"tableKey": tableKey}

	response := &types.ApiResponse{}
	response.Status = errMsgPrefix
	response.Data = ""

	defer json.NewEncoder(w).Encode(response)

	user, _, err := getUserSession(r)
	if err != nil {
		utils.LogError(err, errMsgPrefix+", could not retrieve user session", 0, errFields)
		w.WriteHeader(http.StatusInternalServerError)
		return
	}

	settings := types.DataTableSaveState{}
	err = json.NewDecoder(r.Body).Decode(&settings)
	if err != nil {
		logger.Warnf(errMsgPrefix+", could not parse body for tableKey %v: %v", tableKey, err)
		w.WriteHeader(http.StatusBadRequest)
		return
	}

	settings.Key = tableKey

	// never store the page number
	settings.Start = 0

	if user.Authenticated {
		err = db.SaveDataTableState(user.UserID, settings.Key, settings)
		if err != nil {
			utils.LogError(err, errMsgPrefix+", could no save values to db", 0, errFields)
			w.WriteHeader(http.StatusInternalServerError)
			return
		}
	} else {
		response.Data = settings
	}

	response.Status = "OK"
}

// used to handle errors constructed by Template.ExecuteTemplate correctly
func handleTemplateError(w http.ResponseWriter, r *http.Request, fileIdentifier string, functionIdentifier string, infoIdentifier string, err error) error {
	// ignore network related errors
	if err != nil && !errors.Is(err, syscall.EPIPE) && !errors.Is(err, syscall.ETIMEDOUT) {
		logger.WithFields(logrus.Fields{
			"file":       fileIdentifier,
			"function":   functionIdentifier,
			"info":       infoIdentifier,
			"error type": fmt.Sprintf("%T", err),
			"route":      r.URL.String(),
		}).WithError(err).Error("error executing template")
		http.Error(w, "Internal server error", http.StatusServiceUnavailable)
	}
	return err
}

func GetWithdrawableCountFromCursor(epoch uint64, validatorindex uint64, cursor uint64) (uint64, error) {
	// the validators' balance will not be checked here as this is only a rough estimation
	// checking the balance for hundreds of thousands of validators is too expensive

	var maxValidatorIndex uint64
	err := db.WriterDb.Get(&maxValidatorIndex, "SELECT COALESCE(MAX(validatorindex), 0) FROM validators")
	if err != nil {
		return 0, fmt.Errorf("error getting withdrawable validator count from cursor: %w", err)
	}

	if maxValidatorIndex == 0 {
		return 0, nil
	}

	activeValidators := services.LatestIndexPageData().ActiveValidators
	if activeValidators == 0 {
		activeValidators = maxValidatorIndex
	}

	if validatorindex > cursor {
		// if the validatorindex is after the cursor, simply return the number of validators between the cursor and the validatorindex
		// the returned data is then scaled using the number of currently active validators in order to account for exited / entering validators
		return (validatorindex - cursor) * activeValidators / maxValidatorIndex, nil
	} else if validatorindex < cursor {
		// if the validatorindex is before the cursor (wraparound case) return the number of validators between the cursor and the most recent validator plus the amount of validators from the validator 0 to the validatorindex
		// the returned data is then scaled using the number of currently active validators in order to account for exited / entering validators
		return (maxValidatorIndex - cursor + validatorindex) * activeValidators / maxValidatorIndex, nil
	} else {
		return 0, nil
	}
}

func getExecutionChartData(indices []uint64, currency string, lowerBoundDay uint64) ([]*types.ChartDataPoint, error) {
	var limit uint64 = 300
	blockList, consMap, err := findExecBlockNumbersByProposerIndex(indices, 0, limit, false, true, lowerBoundDay)
	if err != nil {
		return nil, err
	}

	blocks, err := db.BigtableClient.GetBlocksIndexedMultiple(blockList, limit)
	if err != nil {
		return nil, err
	}
	relaysData, err := db.GetRelayDataForIndexedBlocks(blocks)
	if err != nil {
		return nil, err
	}

	var chartData = []*types.ChartDataPoint{}
	epochsPerDay := utils.EpochsPerDay()
	color := "#90ed7d"

	// Map to keep track of the cumulative reward for each day
	dayRewardMap := make(map[int64]float64)

	for _, block := range blocks {
		consData := consMap[block.Number]
		day := int64(consData.Epoch / epochsPerDay)

		var totalReward float64
		if relayData, ok := relaysData[common.BytesToHash(block.Hash)]; ok {
			totalReward = utils.WeiToEther(relayData.MevBribe.BigInt()).InexactFloat64()
		} else {
			totalReward = utils.WeiToEther(utils.Eth1TotalReward(block)).InexactFloat64()
		}

		// Add the reward to the existing reward for the day or set it if not previously set
		dayRewardMap[day] += totalReward
	}

	// Now populate the chartData array using the dayRewardMap
	exchangeRate := utils.ExchangeRateForCurrency(currency)
	for day, reward := range dayRewardMap {
		ts := float64(utils.DayToTime(day).Unix() * 1000)
		chartData = append(chartData, &types.ChartDataPoint{
			X:     ts,
			Y:     exchangeRate * reward,
			Color: color,
		})
	}

	// If needed, sort chartData based on X values
	sort.Slice(chartData, func(i, j int) bool {
		return chartData[i].X < chartData[j].X
	})

	return chartData, nil
}<|MERGE_RESOLUTION|>--- conflicted
+++ resolved
@@ -286,15 +286,6 @@
 		Total: float64(income.ClIncomeTotal+incomeToday.Cl) + elClPrice*float64(income.ElIncomeTotal+incomeToday.El),
 	}
 
-<<<<<<< HEAD
-	incomeTotalProposer := types.ClElInt64{
-		El:    income.ElIncomeTotal,
-		Cl:    income.ClProposerIncomeTotal + currentDayProposerIncome,
-		Total: float64(income.ClProposerIncomeTotal) + elClPrice*float64(income.ElIncomeTotal) + float64(currentDayProposerIncome),
-	}
-
-=======
->>>>>>> a073dfe6
 	return &types.ValidatorEarnings{
 		Income1d: types.ClElInt64{
 			El:    income.ElIncome1d,
@@ -328,26 +319,14 @@
 			Cl:    clApr365d,
 			Total: clApr365d + elApr365d,
 		},
-<<<<<<< HEAD
-		TotalDeposits:          int64(totalDeposits),
-		LastDayFormatted:       utils.FormatIncome(int64(earnings1d), currency, true),
-		LastWeekFormatted:      utils.FormatIncome(int64(earnings7d), currency, true),
-		LastMonthFormatted:     utils.FormatIncome(int64(earnings31d), currency, true),
-		TotalFormatted:         utils.FormatIncomeClElInt64(incomeTotal, currency),
-		ProposerTotalFormatted: utils.FormatIncomeClElInt64(incomeTotalProposer, currency),
-		TotalChangeFormatted:   utils.FormatIncome(income.ClIncomeTotal+currentDayClIncome+int64(totalDeposits), currency, true),
-		TotalBalance:           utils.FormatIncome(int64(totalBalance), currency, true),
-		ProposalData:           validatorProposalData,
-=======
 		TotalDeposits:        int64(totalDeposits),
-		LastDayFormatted:     utils.FormatIncome(earnings1d, currency),
-		LastWeekFormatted:    utils.FormatIncome(earnings7d, currency),
-		LastMonthFormatted:   utils.FormatIncome(earnings31d, currency),
+		LastDayFormatted:     utils.FormatIncome(int64(earnings1d), currency, true),
+		LastWeekFormatted:    utils.FormatIncome(int64(earnings7d), currency, true),
+		LastMonthFormatted:   utils.FormatIncome(int64(earnings31d), currency, true),
 		TotalFormatted:       utils.FormatIncomeClElInt64(incomeTotal, currency),
-		TotalChangeFormatted: utils.FormatIncome(income.ClIncomeTotal+currentDayClIncome+int64(totalDeposits), currency),
-		TotalBalance:         utils.FormatIncome(int64(totalBalance), currency),
+		TotalChangeFormatted: utils.FormatIncome(income.ClIncomeTotal+currentDayClIncome+int64(totalDeposits), currency, true),
+		TotalBalance:         utils.FormatIncome(int64(totalBalance), currency, true),
 		ProposalData:         validatorProposalData,
->>>>>>> a073dfe6
 	}, balancesMap, nil
 }
 
@@ -499,16 +478,10 @@
 // LatestState will return common information that about the current state of the eth2 chain
 func LatestState(w http.ResponseWriter, r *http.Request) {
 	w.Header().Set("Content-Type", "application/json")
-<<<<<<< HEAD
-	w.Header().Set("Cache-Control", fmt.Sprintf("public, max-age=%d", utils.Config.Chain.Config.SecondsPerSlot)) // set local cache to the seconds per slot interval
-=======
 	w.Header().Set("Cache-Control", fmt.Sprintf("public, max-age=%d", utils.Config.Chain.ClConfig.SecondsPerSlot)) // set local cache to the seconds per slot interval
-	currency := GetCurrency(r)
->>>>>>> a073dfe6
+
 	data := services.LatestState()
-
 	data.Rates = services.GetRates(GetCurrency(r))
-
 	userAgent := r.Header.Get("User-Agent")
 	userAgent = strings.ToLower(userAgent)
 	if strings.Contains(userAgent, "android") || strings.Contains(userAgent, "iphone") || strings.Contains(userAgent, "windows phone") {
@@ -787,7 +760,7 @@
 	}
 
 	// Now populate the chartData array using the dayRewardMap
-	exchangeRate := utils.ExchangeRateForCurrency(currency)
+	exchangeRate := price.GetPrice(utils.Config.Frontend.ElCurrency, currency)
 	for day, reward := range dayRewardMap {
 		ts := float64(utils.DayToTime(day).Unix() * 1000)
 		chartData = append(chartData, &types.ChartDataPoint{
