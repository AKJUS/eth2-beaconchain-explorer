package handlers

import (
	"database/sql"
	"encoding/hex"
	"encoding/json"
	"errors"
	"eth2-exporter/db"
	"eth2-exporter/price"
	"eth2-exporter/services"
	"eth2-exporter/types"
	"eth2-exporter/utils"
	"fmt"
	"html/template"
	"math/big"
	"net/http"
	"regexp"
	"strconv"
	"strings"
	"syscall"
	"time"

	"github.com/ethereum/go-ethereum/common"
	"github.com/rocket-pool/rocketpool-go/utils/eth"
	"github.com/sirupsen/logrus"
	"golang.org/x/sync/errgroup"
)

var pkeyRegex = regexp.MustCompile("[^0-9A-Fa-f]+")

func GetValidatorOnlineThresholdSlot() uint64 {
	latestProposedSlot := services.LatestProposedSlot()
	threshold := utils.Config.Chain.Config.SlotsPerEpoch * 2

	var validatorOnlineThresholdSlot uint64
	if latestProposedSlot < 1 || latestProposedSlot < threshold {
		validatorOnlineThresholdSlot = 0
	} else {
		validatorOnlineThresholdSlot = latestProposedSlot - threshold
	}

	return validatorOnlineThresholdSlot
}

// GetValidatorEarnings will return the earnings (last day, week, month and total) of selected validators
func GetValidatorEarnings(validators []uint64, currency string) (*types.ValidatorEarnings, map[uint64]*types.Validator, error) {
	if len(validators) == 0 {
		return nil, nil, errors.New("no validators provided")
	}
	latestFinalizedEpoch := services.LatestFinalizedEpoch()
	lastStatsDay, err := db.GetLastExportedStatisticDay()
	if err != nil {
		return nil, nil, err
	}
	firstEpoch := (lastStatsDay + 1) * utils.EpochsPerDay()

	balancesMap := make(map[uint64]*types.Validator, 0)
	totalBalance := uint64(0)

	g := errgroup.Group{}
	g.Go(func() error {
		latestBalances, err := db.BigtableClient.GetValidatorBalanceHistory(validators, latestFinalizedEpoch, latestFinalizedEpoch)
		if err != nil {
			logger.Errorf("error getting validator balance data in GetValidatorEarnings: %v", err)
			return err
		}

		for balanceIndex, balance := range latestBalances {
			if len(balance) == 0 {
				continue
			}

			if balancesMap[balanceIndex] == nil {
				balancesMap[balanceIndex] = &types.Validator{}
			}
			balancesMap[balanceIndex].Balance = balance[0].Balance
			balancesMap[balanceIndex].EffectiveBalance = balance[0].EffectiveBalance

			totalBalance += balance[0].Balance
		}
		return nil
	})

	income := types.ValidatorIncomePerformance{}
	g.Go(func() error {
		return db.GetValidatorIncomePerforamance(validators, &income)
	})

	var totalDeposits uint64
	g.Go(func() error {
		return db.GetTotalValidatorDeposits(validators, &totalDeposits)
	})

	var totalWithdrawals uint64
	g.Go(func() error {
		return db.GetTotalValidatorWithdrawals(validators, &totalWithdrawals)
	})

	var lastDeposits uint64
	g.Go(func() error {
		return db.GetValidatorDepositsForEpochs(validators, firstEpoch, latestFinalizedEpoch, &lastDeposits)
	})

	var lastWithdrawals uint64
	g.Go(func() error {
		return db.GetValidatorWithdrawalsForEpochs(validators, firstEpoch, latestFinalizedEpoch, &lastWithdrawals)
	})

	var lastBalance uint64
	g.Go(func() error {
		return db.GetValidatorBalanceForDay(validators, lastStatsDay, &lastBalance)
	})

	proposals := []types.ValidatorProposalInfo{}
	g.Go(func() error {
		return db.GetValidatorPropsosals(validators, &proposals)
	})

	err = g.Wait()
	if err != nil {
		return nil, nil, err
	}
	currentDayClIncome := int64(totalBalance - lastBalance - lastDeposits + lastWithdrawals)

	elClPrice := price.GetPrice(utils.Config.Frontend.ElCurrencySymbol, utils.Config.Frontend.ClCurrencySymbol)

	// calculate combined el and cl earnings
	earnings1d := float64(income.ClIncome1d) + elClPrice*float64(income.ElIncome1d)
	earnings7d := float64(income.ClIncome7d) + elClPrice*float64(income.ElIncome7d)
	earnings31d := float64(income.ClIncome31d) + elClPrice*float64(income.ElIncome31d)

	if totalDeposits == 0 {
		totalDeposits = utils.Config.Chain.Config.MaxEffectiveBalance * uint64(len(validators))
	}

	clApr7d := ((float64(income.ClIncome7d) / float64(totalDeposits)) * 365) / 7
	if clApr7d < float64(-1) {
		clApr7d = float64(-1)
	}

	elApr7d := ((float64(income.ElIncome7d) / float64(totalDeposits)) * 365) / 7
	if elApr7d < float64(-1) {
		elApr7d = float64(-1)
	}

	clApr31d := ((float64(income.ClIncome31d) / float64(totalDeposits)) * 365) / 31
	if clApr31d < float64(-1) {
		clApr31d = float64(-1)
	}

	elApr31d := ((float64(income.ElIncome31d) / float64(totalDeposits)) * 365) / 31
	if elApr31d < float64(-1) {
		elApr31d = float64(-1)
	}
	clApr365d := (float64(income.ClIncome365d) / float64(totalDeposits))
	if clApr365d < float64(-1) {
		clApr365d = float64(-1)
	}

	elApr365d := (float64(income.ElIncome365d) / float64(totalDeposits))
	if elApr365d < float64(-1) {
		elApr365d = float64(-1)
	}

	// retrieve cl income not yet in stats
	currentDayProposerIncome, err := db.GetCurrentDayProposerIncomeTotal(validators)
	if err != nil {
		return nil, nil, err
	}

	incomeToday := types.ClElInt64{
		El:    0,
		Cl:    currentDayClIncome,
		Total: currentDayClIncome,
	}

	proposedToday := []uint64{}
	todayStartEpoch := uint64(lastStatsDay+1) * utils.EpochsPerDay()
	validatorProposalData := types.ValidatorProposalData{}
	validatorProposalData.Proposals = make([][]uint64, len(proposals))
	for i, b := range proposals {
		validatorProposalData.Proposals[i] = []uint64{
			uint64(utils.SlotToTime(b.Slot).Unix()),
			b.Status,
		}
		if b.Status == 0 {
			validatorProposalData.ScheduledBlocksCount++
		} else if b.Status == 1 {
			validatorProposalData.ProposedBlocksCount++
			// add to list of blocks proposed today if epoch hasn't been exported into stats yet
			if utils.EpochOfSlot(b.Slot) >= todayStartEpoch && b.ExecBlockNumber.Int64 > 0 {
				proposedToday = append(proposedToday, uint64(b.ExecBlockNumber.Int64))
			}
		} else if b.Status == 2 {
			validatorProposalData.MissedBlocksCount++
		} else if b.Status == 3 {
			validatorProposalData.OrphanedBlocksCount++
		}
	}

	validatorProposalData.BlocksCount = uint64(len(proposals))
	if validatorProposalData.BlocksCount > 0 {
		validatorProposalData.UnmissedBlocksPercentage = float64(validatorProposalData.BlocksCount-validatorProposalData.MissedBlocksCount) / float64(len(proposals))
	} else {
		validatorProposalData.UnmissedBlocksPercentage = 1.0
	}

	var slots []uint64
	for _, p := range proposals {
		if p.ExecBlockNumber.Int64 > 0 {
			slots = append(slots, p.Slot)
		}
	}

	lookbackAmount := getProposalLuckBlockLookbackAmount(1)
	startPeriod := len(slots) - lookbackAmount
	if startPeriod < 0 {
		startPeriod = 0
	}

	validatorProposalData.ProposalLuck = getProposalLuck(slots[startPeriod:], 1)
	avgSlotInterval := uint64(getAvgSlotInterval(1))
	avgSlotIntervalAsDuration := time.Duration(utils.Config.Chain.Config.SecondsPerSlot*avgSlotInterval) * time.Second
	validatorProposalData.AvgSlotInterval = &avgSlotIntervalAsDuration
	if len(slots) > 0 {
		nextSlotEstimate := utils.SlotToTime(slots[len(slots)-1] + avgSlotInterval)
		validatorProposalData.ProposalEstimate = &nextSlotEstimate
	}

	if len(proposedToday) > 0 {
		// get el data
		execBlocks, err := db.BigtableClient.GetBlocksIndexedMultiple(proposedToday, 10000)
		if err != nil {
			return nil, nil, fmt.Errorf("error retrieving execution blocks data from bigtable: %v", err)
		}

		// get mev data
		relaysData, err := db.GetRelayDataForIndexedBlocks(execBlocks)
		if err != nil {
			return nil, nil, fmt.Errorf("error retrieving mev bribe data: %v", err)
		}

		incomeTodayEl := new(big.Int)
		for _, execBlock := range execBlocks {

			blockEpoch := utils.TimeToEpoch(execBlock.Time.AsTime())
			if blockEpoch > int64(latestFinalizedEpoch) {
				continue
			}
			// add mev bribe if present
			if relaysDatum, hasMevBribes := relaysData[common.BytesToHash(execBlock.Hash)]; hasMevBribes {
				incomeTodayEl = new(big.Int).Add(incomeTodayEl, relaysDatum.MevBribe.Int)
			} else {
				incomeTodayEl = new(big.Int).Add(incomeTodayEl, new(big.Int).SetBytes(execBlock.GetTxReward()))
			}
		}
		incomeToday.El = int64(eth.WeiToGwei(incomeTodayEl))
		incomeToday.Total += incomeToday.El
	}

	incomeTotal := types.ClElInt64{
<<<<<<< HEAD
		El:    income.ElIncomeTotal + incomeToday.El,
		Cl:    income.ClIncomeTotal + incomeToday.Cl,
		Total: income.ClIncomeTotal + income.ElIncomeTotal + incomeToday.Total,
=======
		El:    income.ElIncomeTotal,
		Cl:    income.ClIncomeTotal,
		Total: float64(income.ClIncomeTotal) + elClPrice*float64(income.ElIncomeTotal) + float64(currentDayIncome),
>>>>>>> 27dc8642
	}

	incomeTotalProposer := types.ClElInt64{
		El:    income.ElIncomeTotal,
		Cl:    income.ClProposerIncomeTotal + currentDayProposerIncome,
		Total: float64(income.ClProposerIncomeTotal) + elClPrice*float64(income.ElIncomeTotal) + float64(currentDayProposerIncome),
	}

	return &types.ValidatorEarnings{
		Income1d: types.ClElInt64{
			El:    income.ElIncome1d,
			Cl:    income.ClIncome1d,
			Total: earnings1d,
		},
		Income7d: types.ClElInt64{
			El:    income.ElIncome7d,
			Cl:    income.ClIncome7d,
			Total: earnings7d,
		},
		Income31d: types.ClElInt64{
			El:    income.ElIncome31d,
			Cl:    income.ClIncome31d,
			Total: earnings31d,
		},
		IncomeToday: incomeToday,
		IncomeTotal: incomeTotal,
		Apr7d: types.ClElFloat64{
			El:    elApr7d,
			Cl:    clApr7d,
			Total: clApr7d + elApr7d,
		},
		Apr31d: types.ClElFloat64{
			El:    elApr31d,
			Cl:    clApr31d,
			Total: clApr31d + elApr31d,
		},
		Apr365d: types.ClElFloat64{
			El:    elApr365d,
			Cl:    clApr365d,
			Total: clApr365d + elApr365d,
		},
		TotalDeposits:          int64(totalDeposits),
		LastDayFormatted:       utils.FormatIncome(int64(earnings1d), currency, true),
		LastWeekFormatted:      utils.FormatIncome(int64(earnings7d), currency, true),
		LastMonthFormatted:     utils.FormatIncome(int64(earnings31d), currency, true),
		TotalFormatted:         utils.FormatIncomeClElInt64(incomeTotal, currency),
		ProposerTotalFormatted: utils.FormatIncomeClElInt64(incomeTotalProposer, currency),
<<<<<<< HEAD
		TotalChangeFormatted:   utils.FormatIncome(income.ClIncomeTotal+currentDayClIncome+int64(totalDeposits), currency),
		TotalBalance:           utils.FormatIncome(int64(totalBalance), currency),
		ProposalData:           validatorProposalData,
=======
		TotalChangeFormatted:   utils.FormatIncome(income.ClIncomeTotal+currentDayIncome+int64(totalDeposits), currency, true),
		TotalBalance:           utils.FormatIncome(int64(totalBalance), currency, true),
>>>>>>> 27dc8642
	}, balancesMap, nil
}

func getProposalLuckBlockLookbackAmount(validatorCount int) int {
	switch {
	case validatorCount <= 4:
		return 10
	case validatorCount <= 10:
		return 15
	case validatorCount <= 20:
		return 20
	case validatorCount <= 50:
		return 30
	case validatorCount <= 100:
		return 50
	case validatorCount <= 200:
		return 65
	default:
		return 75
	}
}

// getProposalLuck calculates the luck of a given set of proposed blocks for a certain number of validators
// given the blocks proposed by the validators and the number of validators
//
// precondition: slots is sorted by ascending block number
func getProposalLuck(slots []uint64, validatorsCount int) float64 {
	// Return 0 if there are no proposed blocks or no validators
	if len(slots) == 0 || validatorsCount == 0 {
		return 0
	}
	// Timeframe constants
	fiveDays := utils.Day * 5
	oneWeek := utils.Week
	oneMonth := utils.Month
	sixWeeks := utils.Day * 45
	twoMonths := utils.Month * 2
	threeMonths := utils.Month * 3
	fourMonths := utils.Month * 4
	fiveMonths := utils.Month * 5
	sixMonths := utils.Month * 6
	year := utils.Year

	activeValidatorsCount := *services.GetLatestStats().ActiveValidatorCount
	// Calculate the expected number of slot proposals for 30 days
	expectedSlotProposals := calcExpectedSlotProposals(oneMonth, validatorsCount, activeValidatorsCount)

	// Get the timeframe for which we should consider qualified proposals
	var proposalTimeframe time.Duration
	// Time since the first block in the proposed block slice
	timeSinceFirstBlock := time.Since(utils.SlotToTime(slots[0]))

	targetBlocks := 8.0

	// Determine the appropriate timeframe based on the time since the first block and the expected slot proposals
	switch {
	case timeSinceFirstBlock < fiveDays:
		proposalTimeframe = fiveDays
	case timeSinceFirstBlock < oneWeek:
		proposalTimeframe = oneWeek
	case timeSinceFirstBlock < oneMonth:
		proposalTimeframe = oneMonth
	case timeSinceFirstBlock > year && expectedSlotProposals <= targetBlocks/12:
		proposalTimeframe = year
	case timeSinceFirstBlock > sixMonths && expectedSlotProposals <= targetBlocks/6:
		proposalTimeframe = sixMonths
	case timeSinceFirstBlock > fiveMonths && expectedSlotProposals <= targetBlocks/5:
		proposalTimeframe = fiveMonths
	case timeSinceFirstBlock > fourMonths && expectedSlotProposals <= targetBlocks/4:
		proposalTimeframe = fourMonths
	case timeSinceFirstBlock > threeMonths && expectedSlotProposals <= targetBlocks/3:
		proposalTimeframe = threeMonths
	case timeSinceFirstBlock > twoMonths && expectedSlotProposals <= targetBlocks/2:
		proposalTimeframe = twoMonths
	case timeSinceFirstBlock > sixWeeks && expectedSlotProposals <= targetBlocks/1.5:
		proposalTimeframe = sixWeeks
	default:
		proposalTimeframe = oneMonth
	}

	// Recalculate expected slot proposals for the new timeframe
	expectedSlotProposals = calcExpectedSlotProposals(proposalTimeframe, validatorsCount, activeValidatorsCount)
	if expectedSlotProposals == 0 {
		return 0
	}
	// Cutoff time for proposals to be considered qualified
	blockProposalCutoffTime := time.Now().Add(-proposalTimeframe)

	// Count the number of qualified proposals
	qualifiedProposalCount := 0
	for _, slot := range slots {
		if utils.SlotToTime(slot).After(blockProposalCutoffTime) {
			qualifiedProposalCount++
		}
	}
	// Return the luck as the ratio of qualified proposals to expected slot proposals
	return float64(qualifiedProposalCount) / expectedSlotProposals
}

// calcExpectedSlotProposals calculates the expected number of slot proposals for a certain time frame and validator count
func calcExpectedSlotProposals(timeframe time.Duration, validatorCount int, activeValidatorsCount uint64) float64 {
	if validatorCount == 0 || activeValidatorsCount == 0 {
		return 0
	}
	slotsInTimeframe := timeframe.Seconds() / float64(utils.Config.Chain.Config.SecondsPerSlot)
	return (slotsInTimeframe / float64(activeValidatorsCount)) * float64(validatorCount)
}

// getAvgSlotInterval will return the average block interval for a certain number of validators
//
// result of the function should be interpreted as "1 in every X slots will be proposed by this amount of validators on avg."
func getAvgSlotInterval(validatorsCount int) float64 {
	// don't estimate if there are no proposed blocks or no validators
	activeValidatorsCount := *services.GetLatestStats().ActiveValidatorCount
	if activeValidatorsCount == 0 {
		return 0
	}

	probability := float64(validatorsCount) / float64(activeValidatorsCount)
	// in a geometric distribution, the expected value of the number of trials needed until first success is 1/p
	// you can think of this as the average interval of blocks until you get a proposal
	return 1 / probability
}

// getAvgSyncCommitteeInterval will return the average sync committee interval for a certain number of validators
//
// result of the function should be interpreted as "there will be one validator included in every X committees, on average"
func getAvgSyncCommitteeInterval(validatorsCount int) float64 {
	activeValidatorsCount := *services.GetLatestStats().ActiveValidatorCount
	if activeValidatorsCount == 0 {
		return 0
	}

	probability := (float64(utils.Config.Chain.Config.SyncCommitteeSize) / float64(activeValidatorsCount)) * float64(validatorsCount)
	// in a geometric distribution, the expected value of the number of trials needed until first success is 1/p
	// you can think of this as the average interval of sync committees until you expect to have been part of one
	return 1 / probability
}

// LatestState will return common information that about the current state of the eth2 chain
func LatestState(w http.ResponseWriter, r *http.Request) {
	w.Header().Set("Content-Type", "application/json")
	w.Header().Set("Cache-Control", fmt.Sprintf("public, max-age=%d", utils.Config.Chain.Config.SecondsPerSlot)) // set local cache to the seconds per slot interval
	currency := GetCurrency(r)
	data := services.LatestState()
	// data.Currency = currency
	data.EthPrice = price.GetPrice(utils.Config.Frontend.ClCurrencySymbol, currency)
	data.EthRoundPrice = uint64(data.EthPrice)
	data.EthTruncPrice = utils.KFormatterEthPrice(data.EthRoundPrice)

	err := json.NewEncoder(w).Encode(data)

	if err != nil {
		logger.Errorf("error sending latest index page data: %v", err)
		http.Error(w, "Internal server error", http.StatusServiceUnavailable)
		return
	}
}

func GetCurrency(r *http.Request) string {
	if cookie, err := r.Cookie("currency"); err == nil {
		return cookie.Value
	}

	return utils.Config.Frontend.ClCurrencySymbol
}

func GetCurrencySymbol(r *http.Request) string {

	cookie, err := r.Cookie("currency")
	if err != nil {
		return "$"
	}

	switch cookie.Value {
	case "AUD":
		return "A$"
	case "CAD":
		return "C$"
	case "CNY":
		return "¥"
	case "EUR":
		return "€"
	case "GBP":
		return "£"
	case "JPY":
		return "¥"
	case "RUB":
		return "₽"
	default:
		return "$"
	}
}

func GetCurrentPrice(r *http.Request) uint64 {
	cookie, err := r.Cookie("currency")
	if err != nil {
		return uint64(price.GetPrice(utils.Config.Frontend.ClCurrencySymbol, "USD"))
	}

	if cookie.Value == utils.Config.Frontend.ClCurrencySymbol {
		return uint64(price.GetPrice(utils.Config.Frontend.ClCurrencySymbol, "USD"))
	}
	return uint64(price.GetPrice(utils.Config.Frontend.ClCurrencySymbol, cookie.Value))
}

func GetCurrentPriceFormatted(r *http.Request) template.HTML {
	userAgent := r.Header.Get("User-Agent")
	userAgent = strings.ToLower(userAgent)
	price := GetCurrentPrice(r)
	if strings.Contains(userAgent, "android") || strings.Contains(userAgent, "iphone") || strings.Contains(userAgent, "windows phone") {
		return utils.KFormatterEthPrice(price)
	}
	return utils.FormatAddCommas(uint64(price))
}

func GetCurrentPriceKFormatted(r *http.Request) template.HTML {
	return utils.KFormatterEthPrice(GetCurrentPrice(r))
}

func GetTruncCurrentPriceFormatted(r *http.Request) string {
	price := GetCurrentPrice(r)
	symbol := GetCurrencySymbol(r)
	return fmt.Sprintf("%s %s", symbol, utils.KFormatterEthPrice(price))
}

// GetValidatorIndexFrom gets the validator index from users input
func GetValidatorIndexFrom(userInput string) (pubKey []byte, validatorIndex uint64, err error) {
	validatorIndex, err = strconv.ParseUint(userInput, 10, 64)
	if err == nil {
		pubKey, err = db.GetValidatorPublicKey(validatorIndex)
		return
	}

	pubKey, err = hex.DecodeString(strings.Replace(userInput, "0x", "", -1))
	if err == nil {
		validatorIndex, err = db.GetValidatorIndex(pubKey)
		return
	}
	return
}

func DataTableStateChanges(w http.ResponseWriter, r *http.Request) {
	w.Header().Set("Content-Type", "application/json")

	user, session, err := getUserSession(r)
	if err != nil {
		logger.Errorf("error retrieving session: %v", err)
		http.Error(w, "Internal server error", http.StatusInternalServerError)
		return
	}

	response := &types.ApiResponse{}
	response.Status = "ERROR"

	defer json.NewEncoder(w).Encode(response)

	settings := types.DataTableSaveState{}
	err = json.NewDecoder(r.Body).Decode(&settings)
	if err != nil {
		logger.Errorf("error saving data table state could not parse body: %v", err)
		response.Status = "error saving table state"
		return
	}

	// never store the page number
	settings.Start = 0

	key := settings.Key
	if len(key) == 0 {
		logger.Errorf("no key provided")
		response.Status = "error saving table state"
		return
	}

	if !user.Authenticated {
		dataTableStatePrefix := "table:state:" + utils.GetNetwork() + ":"
		key = dataTableStatePrefix + key
		count := 0
		for k := range session.Values() {
			k, ok := k.(string)
			if ok && strings.HasPrefix(k, dataTableStatePrefix) {
				count += 1
			}
		}
		if count > 50 {
			_, ok := session.Values()[key]
			if !ok {
				logger.Errorf("error maximum number of datatable states stored in session")
				return
			}
		}
		session.Values()[key] = settings

		err := session.Save(r, w)
		if err != nil {
			logger.WithError(err).Errorf("error updating session with key: %v and value: %v", key, settings)
		}

	} else {
		err = db.SaveDataTableState(user.UserID, settings.Key, settings)
		if err != nil {
			logger.Errorf("error saving data table state could save values to db: %v", err)
			response.Status = "error saving table state"
			return
		}
	}

	response.Status = "OK"
	response.Data = ""
}

func GetDataTableState(user *types.User, session *utils.CustomSession, tableKey string) *types.DataTableSaveState {
	state := types.DataTableSaveState{
		Start: 0,
	}
	if user.Authenticated {
		state, err := db.GetDataTablesState(user.UserID, tableKey)
		if err != nil && err != sql.ErrNoRows {
			logger.Errorf("error getting data table state from db: %v", err)
			return state
		}
		return state
	}
	stateRaw, exists := session.Values()["table:state:"+utils.GetNetwork()+":"+tableKey]
	if !exists {
		return &state
	}
	state, ok := stateRaw.(types.DataTableSaveState)
	if !ok {
		logger.Errorf("error getting state from session: %+v", stateRaw)
		return &state
	}
	return &state
}

// used to handle errors constructed by Template.ExecuteTemplate correctly
func handleTemplateError(w http.ResponseWriter, r *http.Request, fileIdentifier string, functionIdentifier string, infoIdentifier string, err error) error {
	// ignore network related errors
	if err != nil && !errors.Is(err, syscall.EPIPE) && !errors.Is(err, syscall.ETIMEDOUT) {
		logger.WithFields(logrus.Fields{
			"file":       fileIdentifier,
			"function":   functionIdentifier,
			"info":       infoIdentifier,
			"error type": fmt.Sprintf("%T", err),
			"route":      r.URL.String(),
		}).WithError(err).Error("error executing template")
		http.Error(w, "Internal server error", http.StatusServiceUnavailable)
	}
	return err
}

func GetWithdrawableCountFromCursor(epoch uint64, validatorindex uint64, cursor uint64) (uint64, error) {
	// the validators' balance will not be checked here as this is only a rough estimation
	// checking the balance for hundreds of thousands of validators is too expensive

	var maxValidatorIndex uint64
	err := db.WriterDb.Get(&maxValidatorIndex, "SELECT COALESCE(MAX(validatorindex), 0) FROM validators")
	if err != nil {
		return 0, fmt.Errorf("error getting withdrawable validator count from cursor: %w", err)
	}

	if maxValidatorIndex == 0 {
		return 0, nil
	}

	activeValidators := services.LatestIndexPageData().ActiveValidators
	if activeValidators == 0 {
		activeValidators = maxValidatorIndex
	}

	if validatorindex > cursor {
		// if the validatorindex is after the cursor, simply return the number of validators between the cursor and the validatorindex
		// the returned data is then scaled using the number of currently active validators in order to account for exited / entering validators
		return (validatorindex - cursor) * activeValidators / maxValidatorIndex, nil
	} else if validatorindex < cursor {
		// if the validatorindex is before the cursor (wraparound case) return the number of validators between the cursor and the most recent validator plus the amount of validators from the validator 0 to the validatorindex
		// the returned data is then scaled using the number of currently active validators in order to account for exited / entering validators
		return (maxValidatorIndex - cursor + validatorindex) * activeValidators / maxValidatorIndex, nil
	} else {
		return 0, nil
	}
}<|MERGE_RESOLUTION|>--- conflicted
+++ resolved
@@ -171,7 +171,7 @@
 	incomeToday := types.ClElInt64{
 		El:    0,
 		Cl:    currentDayClIncome,
-		Total: currentDayClIncome,
+		Total: float64(currentDayClIncome),
 	}
 
 	proposedToday := []uint64{}
@@ -255,19 +255,13 @@
 			}
 		}
 		incomeToday.El = int64(eth.WeiToGwei(incomeTodayEl))
-		incomeToday.Total += incomeToday.El
+		incomeToday.Total += float64(incomeToday.El) * elClPrice
 	}
 
 	incomeTotal := types.ClElInt64{
-<<<<<<< HEAD
 		El:    income.ElIncomeTotal + incomeToday.El,
 		Cl:    income.ClIncomeTotal + incomeToday.Cl,
-		Total: income.ClIncomeTotal + income.ElIncomeTotal + incomeToday.Total,
-=======
-		El:    income.ElIncomeTotal,
-		Cl:    income.ClIncomeTotal,
-		Total: float64(income.ClIncomeTotal) + elClPrice*float64(income.ElIncomeTotal) + float64(currentDayIncome),
->>>>>>> 27dc8642
+		Total: float64(income.ClIncomeTotal+incomeToday.Cl) + elClPrice*float64(income.ElIncomeTotal+incomeToday.El),
 	}
 
 	incomeTotalProposer := types.ClElInt64{
@@ -315,14 +309,9 @@
 		LastMonthFormatted:     utils.FormatIncome(int64(earnings31d), currency, true),
 		TotalFormatted:         utils.FormatIncomeClElInt64(incomeTotal, currency),
 		ProposerTotalFormatted: utils.FormatIncomeClElInt64(incomeTotalProposer, currency),
-<<<<<<< HEAD
-		TotalChangeFormatted:   utils.FormatIncome(income.ClIncomeTotal+currentDayClIncome+int64(totalDeposits), currency),
-		TotalBalance:           utils.FormatIncome(int64(totalBalance), currency),
+		TotalChangeFormatted:   utils.FormatIncome(income.ClIncomeTotal+currentDayClIncome+int64(totalDeposits), currency, true),
+		TotalBalance:           utils.FormatIncome(int64(totalBalance), currency, true),
 		ProposalData:           validatorProposalData,
-=======
-		TotalChangeFormatted:   utils.FormatIncome(income.ClIncomeTotal+currentDayIncome+int64(totalDeposits), currency, true),
-		TotalBalance:           utils.FormatIncome(int64(totalBalance), currency, true),
->>>>>>> 27dc8642
 	}, balancesMap, nil
 }
 
