--- conflicted
+++ resolved
@@ -41,19 +41,6 @@
 func formatToTable(content *types.RawMempoolResponse) *types.DataTableResponse {
 	dataTable := &types.DataTableResponse{}
 
-<<<<<<< HEAD
-	for _, pendingData := range content.Pending {
-		for _, tx := range pendingData {
-			dataTable.Data = append(dataTable.Data, []any{
-				utils.FormatAddressWithLimits(tx.Hash.Bytes(), "", false, "tx", 15, 18, true),
-				utils.FormatAddressAll(tx.From.Bytes(), "", false, "address", "", int(12), int(12), true),
-				_isContractCreation(tx.To),
-				utils.FormatAmount((*big.Int)(tx.Value), "Ether", 5),
-				utils.FormatAddCommasFormated(float64(tx.Gas.ToInt().Int64()), 0),
-				utils.FormatAmountFormatted(tx.GasPrice.ToInt(), "GWei", 5, 0, true, true, false),
-				tx.Nonce.ToInt(),
-			})
-=======
 	for _, txs := range content.Pending {
 		for _, tx := range txs {
 			dataTable.Data = append(dataTable.Data, toTableDataRow(tx))
@@ -67,7 +54,6 @@
 	for _, txs := range content.Queued {
 		for _, tx := range txs {
 			dataTable.Data = append(dataTable.Data, toTableDataRow(tx))
->>>>>>> 29ff0b59
 		}
 	}
 	return dataTable
@@ -78,9 +64,9 @@
 		utils.FormatAddressWithLimits(tx.Hash.Bytes(), "", false, "tx", 15, 18, true),
 		utils.FormatAddressAll(tx.From.Bytes(), "", false, "address", "", int(12), int(12), true),
 		_isContractCreation(tx.To),
-		utils.FormatAmount((*big.Int)(tx.Value), "ETH", 5),
+		utils.FormatAmount((*big.Int)(tx.Value), "Ether", 5),
 		utils.FormatAddCommasFormated(float64(tx.Gas.ToInt().Int64()), 0),
-		utils.FormatAmountFormated(tx.GasPrice.ToInt(), "GWei", 5, 0, true, true, false),
+		utils.FormatAmountFormatted(tx.GasPrice.ToInt(), "GWei", 5, 0, true, true, false),
 		tx.Nonce.ToInt(),
 	}
 }
