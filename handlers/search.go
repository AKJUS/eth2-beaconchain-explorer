package handlers

import (
	"database/sql"
	"encoding/hex"
	"encoding/json"
	"eth2-exporter/db"
	"eth2-exporter/templates"
	"eth2-exporter/types"
	"eth2-exporter/utils"
	"fmt"
	"net/http"
	"regexp"
	"strconv"
	"strings"

	"github.com/gorilla/mux"
	"github.com/lib/pq"
)

const searchValidatorsResultLimit = 300

var transactionLikeRE = regexp.MustCompile(`^[0-9a-fA-F]{64}$`)
var searchLikeRE = regexp.MustCompile(`^[0-9a-fA-F]{0,96}$`)
var thresholdHexLikeRE = regexp.MustCompile(`^[0-9a-fA-F]{5,96}$`)

// Search handles search requests
func Search(w http.ResponseWriter, r *http.Request) {

	search := r.FormValue("search")

	_, err := strconv.Atoi(search)

	if err == nil {
		http.Redirect(w, r, "/block/"+search, http.StatusMovedPermanently)
		return
	}

	var ensData *types.EnsDomainResponse
	if utils.IsValidEnsDomain(search) {
		ensData, _ = GetEnsDomain(search)

	}
	search = strings.Replace(search, "0x", "", -1)
	if ensData != nil && len(ensData.Address) > 0 {
		http.Redirect(w, r, "/address/"+ensData.Domain, http.StatusMovedPermanently)
	} else if utils.IsValidEth1Tx(search) {
		http.Redirect(w, r, "/tx/"+search, http.StatusMovedPermanently)
	} else if len(search) == 96 {
		http.Redirect(w, r, "/validator/"+search, http.StatusMovedPermanently)
	} else if utils.IsValidEth1Address(search) {
		http.Redirect(w, r, "/address/"+search, http.StatusMovedPermanently)
	} else {
		w.Header().Set("Content-Type", "text/html")
		templateFiles := append(layoutTemplateFiles, "searchnotfound.html")
		var searchNotFoundTemplate = templates.GetTemplate(templateFiles...)
		data := InitPageData(w, r, "search", "/search", "", templateFiles)

		if handleTemplateError(w, r, "search.go", "Search", "", searchNotFoundTemplate.ExecuteTemplate(w, "layout", data)) != nil {
			return // an error has occurred and was processed
		}
	}
}

// SearchAhead handles responses for the frontend search boxes
func SearchAhead(w http.ResponseWriter, r *http.Request) {
	w.Header().Set("Content-Type", "application/json")

	vars := mux.Vars(r)
	searchType := vars["type"]
	search := vars["search"]
	search = strings.Replace(search, "0x", "", -1)
	var err error
	logger := logger.WithField("searchType", searchType)
	var result interface{}

	switch searchType {
	case "slots":
		if len(search) <= 1 || !searchLikeRE.MatchString(search) {
			break
		}
		result = &types.SearchAheadSlotsResult{}
		if _, parseErr := strconv.ParseInt(search, 10, 32); parseErr == nil {
			err = db.ReaderDb.Select(result, `
			SELECT slot, ENCODE(blockroot, 'hex') AS blockroot 
			FROM blocks 
			WHERE slot = $1
			ORDER BY slot LIMIT 10`, search)
		} else if len(search) == 64 {
			var blockHash []byte
			blockHash, err = hex.DecodeString(search)
			if err != nil {
				err = fmt.Errorf("error parsing blockHash to int: %v", err)
				break
			}
			err = db.ReaderDb.Select(result, `
			SELECT slot, ENCODE(blockroot, 'hex') AS blockroot 
			FROM blocks 
			WHERE blockroot = $1 OR
				stateroot = $1
			ORDER BY slot LIMIT 10`, blockHash)
		}
	case "blocks":
		number, parseErr := strconv.ParseUint(search, 10, 64)
		if parseErr != nil {
			break
		}
		block, blockErr := db.BigtableClient.GetBlockFromBlocksTable(number)
		if blockErr != nil {
			if blockErr != db.ErrBlockNotFound {
				err = blockErr
			}
			break
		}
		result = &types.SearchAheadBlocksResult{{
			Block: block.Number,
			Hash:  fmt.Sprintf("%#x", block.Hash),
		}}
	case "graffiti":
		graffiti := &types.SearchAheadGraffitiResult{}
		err = db.ReaderDb.Select(graffiti, `
			SELECT graffiti, count(*)
			FROM blocks
			WHERE graffiti_text ILIKE LOWER($1)
			GROUP BY graffiti
			ORDER BY count desc
			LIMIT 10`, "%"+search+"%")
		if err != nil {
			break
		}
		for i := range *graffiti {
			(*graffiti)[i].Graffiti = utils.FormatGraffitiString((*graffiti)[i].Graffiti)
		}
		result = graffiti
	case "transactions":
		search = strings.ToLower(strings.Replace(search, "0x", "", -1))
		if !transactionLikeRE.MatchString(search) {
			break
		}
		result = &types.SearchAheadTransactionsResult{}
		var txHash []byte
		txHash, err = hex.DecodeString(search)
		if err != nil {
			err = fmt.Errorf("error parsing txHash %v: %v", search, err)
			break
		}
		var tx *types.Eth1TransactionIndexed
		tx, err = db.BigtableClient.GetIndexedEth1Transaction(txHash)
		if err != nil || tx == nil {
			break
		}
		result = &types.SearchAheadTransactionsResult{{TxHash: fmt.Sprintf("%x", tx.Hash)}}
	case "epochs":
		epochNumber, parseErr := strconv.ParseUint(search, 10, 32)
		if parseErr != nil {
			break
		}
		result = &types.SearchAheadEpochsResult{}
		err = db.ReaderDb.Select(result, "SELECT epoch FROM epochs WHERE epoch = $1 ORDER BY epoch LIMIT 10", epochNumber)
	case "validators":
		// find all validators that have a index, publickey or name like the search-query
		result = &types.SearchAheadValidatorsResult{}
		indexNumeric, parseErr := strconv.ParseInt(search, 10, 32)
		if parseErr == nil { // search the validator by its index
			err = db.ReaderDb.Select(result, `SELECT validatorindex AS index, pubkeyhex as pubkey FROM validators WHERE validatorindex = $1`, indexNumeric)
		} else if thresholdHexLikeRE.MatchString(search) {
			err = db.ReaderDb.Select(result, `SELECT validatorindex AS index, pubkeyhex as pubkey FROM validators WHERE pubkeyhex LIKE LOWER($1 || '%')`, search)
		} else {
			err = db.ReaderDb.Select(result, `
			SELECT validatorindex AS index, pubkeyhex AS pubkey
			FROM validators
			LEFT JOIN validator_names ON validators.pubkey = validator_names.publickey
			WHERE LOWER(validator_names.name) LIKE LOWER($1)
			ORDER BY index LIMIT 10`, search+"%")
		}
	case "eth1_addresses":
		if utils.IsValidEnsDomain(search) {
			ensData, _ := GetEnsDomain(search)
			if len(ensData.Address) > 0 {
				result = []*types.Eth1AddressSearchItem{{
					Address: ensData.Address,
					Name:    ensData.Domain,
					Token:   "",
				}}
				break
			}
		}
		if !searchLikeRE.MatchString(search) {
			break
		}
		if len(search)%2 != 0 { // pad with 0 if uneven
			search = search + "0"
		}
		eth1AddressHash, decodeErr := hex.DecodeString(search)
		if decodeErr != nil {
			break
		}
		result, err = db.BigtableClient.SearchForAddress(eth1AddressHash, 10)
		if err != nil {
			err = fmt.Errorf("error searching for eth1AddressHash: %v", err)
		}
	case "indexed_validators":
		// find all validators that have a publickey or index like the search-query
		result = &types.SearchAheadValidatorsResult{}
		indexNumeric, errParse := strconv.ParseInt(search, 10, 32)
		if errParse == nil { // search the validator by its index
			err = db.ReaderDb.Select(result, `SELECT validatorindex AS index, pubkeyhex as pubkey FROM validators WHERE validatorindex = $1`, indexNumeric)
		} else if thresholdHexLikeRE.MatchString(search) {
			err = db.ReaderDb.Select(result, `SELECT validatorindex AS index, pubkeyhex as pubkey FROM validators WHERE pubkeyhex LIKE LOWER($1 || '%')`, search)
		} else {
			err = db.ReaderDb.Select(result, `
			SELECT validatorindex AS index, pubkeyhex AS pubkey
			FROM validators
			LEFT JOIN validator_names ON validators.pubkey = validator_names.publickey
			WHERE LOWER(validator_names.name) LIKE LOWER($1)
			ORDER BY index LIMIT 10`, search+"%")
		}
	case "validators_by_pubkey":
		if !thresholdHexLikeRE.MatchString(search) {
			break
		}
		result = &types.SearchAheadPubkeyResult{}
		// Find the validators that have made a deposit but have no index yet and therefore are not in the validators table
		err = db.ReaderDb.Select(result, `
		SELECT DISTINCT
			ENCODE(eth1_deposits.publickey, 'hex') AS pubkey
			FROM eth1_deposits
			LEFT JOIN validators ON validators.pubkey = eth1_deposits.publickey
			WHERE validators.pubkey IS NULL AND ENCODE(eth1_deposits.publickey, 'hex') LIKE ($1 || '%')`, search)
	case "indexed_validators_by_eth1_addresses":
		if !utils.IsValidEnsDomain(search) && !utils.IsEth1Address(search) {
			break
		}
		result, err = FindValidatorIndicesByEth1Address(search)
	case "count_indexed_validators_by_eth1_address":
		var ensData *types.EnsDomainResponse
		if utils.IsValidEnsDomain(search) {
			ensData, _ = GetEnsDomain(search)
			if len(ensData.Address) > 0 {
				search = strings.Replace(ensData.Address, "0x", "", -1)
			}
		}
		if !searchLikeRE.MatchString(search) {
			break
		}
<<<<<<< HEAD
		if searchLikeRE.MatchString(search) {
			// find validators per eth1-address (limit result by N addresses and M validators per address)
			result = &[]struct {
				Eth1Address string `db:"from_address_text" json:"eth1_address"`
				Count       uint64 `db:"count" json:"count"`
			}{}
			trimmed := strings.ToLower(strings.TrimPrefix(search, "0x"))
			if err != nil {
				logger.Errorf("error parsing eth1AddressHash to hex: %v", err)
				http.Error(w, "Internal server error", http.StatusServiceUnavailable)
				return
			}
			err = db.ReaderDb.Select(result, `
			SELECT from_address_text, COUNT(*) FROM (
				SELECT 
					DISTINCT ON(validatorindex) validatorindex,					
					from_address_text
				FROM eth1_deposits
				INNER JOIN validators ON validators.pubkey = eth1_deposits.publickey
				WHERE from_address_text LIKE $1 || '%'
			) a 
			GROUP BY from_address_text`, trimmed)
			if err != nil {
				logger.Errorf("error retrieving count of indexed validators by address data: %v", err)
				http.Error(w, "Internal server error", http.StatusServiceUnavailable)
				return
			}
=======
		if len(search)%2 != 0 { // pad with 0 if uneven
			search = search + "0"
		}
		// find validators per eth1-address (limit result by N addresses and M validators per address)
		result = &[]struct {
			Eth1Address string `db:"from_address" json:"eth1_address"`
			Count       uint64 `db:"count" json:"count"`
		}{}
		var eth1AddressHash []byte
		eth1AddressHash, err = hex.DecodeString(search)
		if err != nil {
			err = fmt.Errorf("error parsing eth1AddressHash to hex: %v", err)
			break
>>>>>>> 13ca1139
		}
		err = db.ReaderDb.Select(result, `
		SELECT from_address, COUNT(*) FROM (
			SELECT 
				DISTINCT ON(validatorindex) validatorindex,
				ENCODE(from_address::bytea, 'hex') as from_address
			FROM eth1_deposits
			INNER JOIN validators ON validators.pubkey = eth1_deposits.publickey
			WHERE from_address LIKE $1 || '%'::bytea
		) a 
		GROUP BY from_address`, eth1AddressHash)
	case "indexed_validators_by_graffiti":
		// find validators per graffiti (limit result by N graffities and M validators per graffiti)
		res := []struct {
			Graffiti         string        `db:"graffiti" json:"graffiti"`
			ValidatorIndices pq.Int64Array `db:"validatorindices" json:"validator_indices"`
			Count            uint64        `db:"count" json:"-"`
		}{}
		err = db.ReaderDb.Select(&res, `
			SELECT graffiti, COUNT(*), ARRAY_AGG(validatorindex) validatorindices FROM (
				SELECT 
					DISTINCT ON(validatorindex) validatorindex,
					graffiti,
					DENSE_RANK() OVER(PARTITION BY graffiti ORDER BY validatorindex) AS validatorrow,
					DENSE_RANK() OVER(ORDER BY graffiti) AS graffitirow
				FROM blocks 
				LEFT JOIN validators ON blocks.proposer = validators.validatorindex
				WHERE graffiti_text ILIKE LOWER($1)
			) a 
			WHERE validatorrow <= $2 AND graffitirow <= 10
			GROUP BY graffiti
			ORDER BY count DESC`, "%"+search+"%", searchValidatorsResultLimit)
		if err != nil {
			break
		}
		for i := range res {
			res[i].Graffiti = utils.FormatGraffitiString(res[i].Graffiti)
		}
		result = &res
	case "indexed_validators_by_name":
		// find validators per name (limit result by N names and N validators per name)
		res := []struct {
			Name             string        `db:"name" json:"name"`
			ValidatorIndices pq.Int64Array `db:"validatorindices" json:"validator_indices"`
			Count            uint64        `db:"count" json:"-"`
		}{}
		err = db.ReaderDb.Select(&res, `
			SELECT name, COUNT(*), ARRAY_AGG(validatorindex) validatorindices FROM (
				SELECT
					validatorindex,
					validator_names.name,
					DENSE_RANK() OVER(PARTITION BY validator_names.name ORDER BY validatorindex) AS validatorrow,
					DENSE_RANK() OVER(PARTITION BY validator_names.name) AS namerow
				FROM validators
				LEFT JOIN validator_names ON validators.pubkey = validator_names.publickey
				WHERE LOWER(validator_names.name) LIKE LOWER($1)
			) a
			WHERE validatorrow <= $2 AND namerow <= 10
			GROUP BY name
			ORDER BY count DESC, name DESC`, "%"+search+"%", searchValidatorsResultLimit)
		if err != nil {
			break
		}
		for i := range res {
			res[i].Name = string(utils.FormatValidatorName(res[i].Name))
		}
		result = &res
	case "ens":
		if !utils.IsValidEnsDomain(search) {
			break
		}
		data, ensErr := GetEnsDomain(search)
		if ensErr != nil {
			if ensErr != sql.ErrNoRows {
				err = ensErr
			}
			break
		}
		result = &data
	default:
		http.Error(w, "Not found", 404)
		return
	}

	if err != nil {
		logger.WithError(err).WithField("searchType", searchType).Error("error doing query for searchAhead")
		http.Error(w, "Internal server error", http.StatusInternalServerError)
		return
	}
	err = json.NewEncoder(w).Encode(result)
	if err != nil {
		logger.WithError(err).Error("error encoding searchAhead")
		http.Error(w, "Internal server error", http.StatusInternalServerError)
	}
}

// search can ether be a valid ETH address or an ENS name mapping to one
func FindValidatorIndicesByEth1Address(search string) (types.SearchValidatorsByEth1Result, error) {
	result := &[]struct {
		Eth1Address      string        `db:"from_address_text" json:"eth1_address"`
		ValidatorIndices pq.Int64Array `db:"validatorindices" json:"validator_indices"`
		Count            uint64        `db:"count" json:"-"`
	}{}

	search = strings.Replace(ReplaceEnsNameWithAddress(search), "0x", "", -1)
	if len(search)%2 != 0 {
		search = search[:len(search)-1]
	}
	if len(search) <= 1 || len(search) > 40 {
		return nil, fmt.Errorf("not a valid Eth1 address: %v", search)
	}
	// find validators per eth1-address (limit result by N addresses and M validators per address)

	eth1AddressHash, err := hex.DecodeString(search)
	if err != nil {
		return nil, fmt.Errorf("error parsing eth1AddressHash to hex: %v", err)
	}
	if len(eth1AddressHash) == 20 {
		// if it is an eth1-address just search for exact match
		err = db.ReaderDb.Select(result, `
			SELECT from_address_text, COUNT(*), ARRAY_AGG(validatorindex) validatorindices FROM (
				SELECT 
					DISTINCT ON(validatorindex) validatorindex,
					from_address_text,
					DENSE_RANK() OVER (PARTITION BY from_address_text ORDER BY validatorindex) AS validatorrow,
					DENSE_RANK() OVER (ORDER BY from_address_text) AS addressrow
				FROM eth1_deposits
				INNER JOIN validators ON validators.pubkey = eth1_deposits.publickey
				WHERE from_address_text = $1
			) a 
			WHERE validatorrow <= $2 AND addressrow <= 10
			GROUP BY from_address_text
			ORDER BY count DESC`, search, searchValidatorsResultLimit)
	} else {
		err = db.ReaderDb.Select(result, `
			SELECT from_address_text, COUNT(*), ARRAY_AGG(validatorindex) validatorindices FROM (
				SELECT 
					DISTINCT ON(validatorindex) validatorindex,
					from_address_text,
					DENSE_RANK() OVER (PARTITION BY from_address_text ORDER BY validatorindex) AS validatorrow,
					DENSE_RANK() OVER (ORDER BY from_address_text) AS addressrow
				FROM eth1_deposits
				INNER JOIN validators ON validators.pubkey = eth1_deposits.publickey
				WHERE from_address_text LIKE $1 || '%'
			) a 
			WHERE validatorrow <= $2 AND addressrow <= 10
			GROUP BY from_address_text
			ORDER BY count DESC`, search, searchValidatorsResultLimit)
	}
	if err != nil {
		utils.LogError(err, "error getting validators for eth1 address from db", 0)
		return nil, fmt.Errorf("error reading result data: %v", err)
	}
	return *result, nil
}<|MERGE_RESOLUTION|>--- conflicted
+++ resolved
@@ -243,7 +243,9 @@
 		if !searchLikeRE.MatchString(search) {
 			break
 		}
-<<<<<<< HEAD
+		if len(search)%2 != 0 { // pad with 0 if uneven
+			search = search + "0"
+		}
 		if searchLikeRE.MatchString(search) {
 			// find validators per eth1-address (limit result by N addresses and M validators per address)
 			result = &[]struct {
@@ -251,11 +253,7 @@
 				Count       uint64 `db:"count" json:"count"`
 			}{}
 			trimmed := strings.ToLower(strings.TrimPrefix(search, "0x"))
-			if err != nil {
-				logger.Errorf("error parsing eth1AddressHash to hex: %v", err)
-				http.Error(w, "Internal server error", http.StatusServiceUnavailable)
-				return
-			}
+
 			err = db.ReaderDb.Select(result, `
 			SELECT from_address_text, COUNT(*) FROM (
 				SELECT 
@@ -271,32 +269,7 @@
 				http.Error(w, "Internal server error", http.StatusServiceUnavailable)
 				return
 			}
-=======
-		if len(search)%2 != 0 { // pad with 0 if uneven
-			search = search + "0"
-		}
-		// find validators per eth1-address (limit result by N addresses and M validators per address)
-		result = &[]struct {
-			Eth1Address string `db:"from_address" json:"eth1_address"`
-			Count       uint64 `db:"count" json:"count"`
-		}{}
-		var eth1AddressHash []byte
-		eth1AddressHash, err = hex.DecodeString(search)
-		if err != nil {
-			err = fmt.Errorf("error parsing eth1AddressHash to hex: %v", err)
-			break
->>>>>>> 13ca1139
-		}
-		err = db.ReaderDb.Select(result, `
-		SELECT from_address, COUNT(*) FROM (
-			SELECT 
-				DISTINCT ON(validatorindex) validatorindex,
-				ENCODE(from_address::bytea, 'hex') as from_address
-			FROM eth1_deposits
-			INNER JOIN validators ON validators.pubkey = eth1_deposits.publickey
-			WHERE from_address LIKE $1 || '%'::bytea
-		) a 
-		GROUP BY from_address`, eth1AddressHash)
+		}
 	case "indexed_validators_by_graffiti":
 		// find validators per graffiti (limit result by N graffities and M validators per graffiti)
 		res := []struct {
